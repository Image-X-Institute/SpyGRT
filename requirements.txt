<<<<<<< HEAD
pyrealsense2>=2.50.0
open3d>=0.17.0
numpy>=1.18.1
opencv-python>=4.5.1
spygrt >=0.1.0
setuptools>=45.2.0
=======
pyrealsense2 => 2.50.0

opencv-python => 4.5.1

open3d == 0.15.1

numpy 1.18.1
>>>>>>> d40cd7b6
<|MERGE_RESOLUTION|>--- conflicted
+++ resolved
@@ -1,16 +1,5 @@
-<<<<<<< HEAD
 pyrealsense2>=2.50.0
 open3d>=0.17.0
 numpy>=1.18.1
 opencv-python>=4.5.1
-spygrt >=0.1.0
-setuptools>=45.2.0
-=======
-pyrealsense2 => 2.50.0
-
-opencv-python => 4.5.1
-
-open3d == 0.15.1
-
-numpy 1.18.1
->>>>>>> d40cd7b6
+setuptools>=45.2.0