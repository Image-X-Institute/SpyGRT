# MIT License

# Copyright (c) 2022 The University of Sydney

# Author: Youssef Ben Bouchta

# Permission is hereby granted, free of charge, to any person obtaining a copy
# of this software and associated documentation files (the "Software"), to deal
# in the Software without restriction, including without limitation the rights
# to use, copy, modify, merge, publish, distribute, sublicense, and/or sell
# copies of the Software, and to permit persons to whom the Software is
# furnished to do so, subject to the following conditions:

# The above copyright notice and this permission notice shall be included in all
# copies or substantial portions of the Software.

# THE SOFTWARE IS PROVIDED "AS IS", WITHOUT WARRANTY OF ANY KIND, EXPRESS OR
# IMPLIED, INCLUDING BUT NOT LIMITED TO THE WARRANTIES OF MERCHANTABILITY,
# FITNESS FOR A PARTICULAR PURPOSE AND NONINFRINGEMENT. IN NO EVENT SHALL THE
# AUTHORS OR COPYRIGHT HOLDERS BE LIABLE FOR ANY CLAIM, DAMAGES OR OTHER
# LIABILITY, WHETHER IN AN ACTION OF CONTRACT, TORT OR OTHERWISE, ARISING FROM,
# OUT OF OR IN CONNECTION WITH THE SOFTWARE OR THE USE OR OTHER DEALINGS IN THE
# SOFTWARE.

import logging
import pyrealsense2 as rs2
import open3d as o3d
import numpy as np
import time
from abc import ABC, abstractmethod


# # Setting up a logger that will write log messages in the 'stream.log' file.
# logger = logging.getLogger(__name__)
# fh = logging.FileHandler('stream.log', 'w', 'utf-8')
# fh.setLevel(logging.DEBUG)
# formatter = logging.Formatter('- %(module)s - %(levelname)-8s: %(message)s')
# fh.setFormatter(formatter)
# logger.addHandler(fh)

DEVICE = None
if hasattr(o3d, 'cuda'):
    DEVICE = o3d.core.Device('cuda:0')
else:
    DEVICE = o3d.core.Device('cpu:0')


class NoMoreFrames(Exception):
    pass


class DualStreamError(Exception):
    pass


class Stream(ABC):
    """Abstract Parent Class to handle the interactions with the RealSense API"""

    @abstractmethod
    def __init__(self, stream_source):
        """Initialise stream and define stream settings."""

    @abstractmethod
    def get_frames(self):
        pass

    @property
    def frame(self):
        pass

    @frame.setter
    def frame(self, new_frame):
        """
        Ensures that the frame attribute is only modified by fetching a new frame from the camera.

        Args:
            new_frame: New frame to replace existing frame.
        """
        logging.warning('Manually setting the \'frame\' attribute is not allowed, use \'get_frame\' instead')

    @property
    @abstractmethod
    def pose(self):
        pass

    @property
    @abstractmethod
    def pcd(self):
        pass

    @pcd.setter
    def pcd(self, pcd):
        """
        Ensures that the pcd attribute is only modified by computing a Point cloud from the current frame.

        Args:
            pcd: New point cloud to replace the existing point cloud.
        """
        logging.warning('Manually setting the \'pcd\' attribute is not allowed, use \'compute_pcd\' instead')

    @abstractmethod
    def compute_pcd(self, new_frame=False):
        pass

    @abstractmethod
    def load_calibration(self, filename=None):
        pass

    @abstractmethod
    def end_stream(self):
        pass

    @abstractmethod
    def start_stream(self):
        pass


class Camera(Stream):
    """Class to handle the interaction with the Realsense API for real-time frame capture"""

    def __init__(self, device, cal_file=None):
        """
        Initialise the camera settings and start the stream.
        Args:
            device(rs2.device): Realsense device object pointing to a camera(rs2.device).
            cal_file(string): Filepath to the calibration file
        """
        # Initialising frame attribute.
        self._frame = None
        self._device = device

        if cal_file is not None:
            self.load_calibration(cal_file)
        else:
            self._pose = None

        # Realsense point cloud object useful for the compute_pcd method. For internal class use only.
        self._rs_pc = rs2.pointcloud()

        # A point cloud object representing the latest frame. Stored in a Open3D Tensor PointCloud format.
        self._pcd = o3d.t.geometry.PointCloud(device=DEVICE)

        # Initialise serial number early as it is needed for Stream configuration
        self.serial = device.get_info(rs2.camera_info.serial_number)

        # Indicate whether the camera has warmed up. If false, need to leave the camera running
        # for 10-15frames before any get_frames can be used.
        self.warmed = False

        # pipeline that controls the acquisition of frames.
        self._pipe = rs2.pipeline()

        # Initialise config object
        self._cfg = rs2.config()

        # Configure the camera with the default setting.
        self._cfg.enable_device(self.serial)

        # Configure stream format (resolution, frame rate, etc.)
        # NEED TO TEST TO ENSURE L515 COMPATIBILITY
        self._cfg.enable_stream(rs2.stream.color, 1280, 720, rs2.format.rgb8, 30)
        self._cfg.enable_stream(rs2.stream.depth, 1280, 720, rs2.format.z16, 30)

        # Object that align depth and color.
        self.__align_to_color = rs2.align(rs2.stream.color)

        # Model of the camera that captured this stream.
        self.model = device.get_info(rs2.camera_info.name)

        # Depth sensor object to access the depth scale
        depth_sensor = device.first_depth_sensor()

        # Depth Scale, indicating to convert the data to realworld distances
        self._depth_scale = depth_sensor.get_depth_scale()

        # Pinhole camera intrinsics for depth camera
        self._intrinsics = depth_sensor.get_stream_profiles()[0].as_video_stream_profile().intrinsics

        if depth_sensor.supports(rs2.option.emitter_enabled):
            depth_sensor.set_option(rs2.option.emitter_enabled, True)

        if depth_sensor.supports(rs2.option.laser_power):
            laser = depth_sensor.get_option_range(rs2.option.laser_power)
            depth_sensor.set_option(rs2.option.laser_power, laser.max)

        try:
            depth_sensor.set_option(rs2.option.max_distance, 200)
        except RuntimeError:
            logging.info("no maximum distance setting for camera model: " + self.model)

        try:
            depth_sensor.set_option(rs2.option.min_distance, 0)
        except RuntimeError:
            logging.info("no minimum distance setting for camera model: " + self.model)

<<<<<<< HEAD
            # # Warmup
            # self.warmup()

=======
>>>>>>> 1995836f
    @property
    def frame(self):
        """
        Access the last frame.
        Returns:
            frame: A tuple containing the last frame ordered (depth, colour)
        """
        if self._frame is None:
            self._frame = self.get_frames()
        return self._frame

    @property
    def pose(self):
        """
        Access the 4x4 matrix representing the camera pose.
        Returns:
            pose (numpy ndarray): a 4x4 matrix representing the camera to world transform
        """

        if self._pose is None:
            try:  # Try because we're calling load_calibration without a filename and using the default filename and
                # location
                self.load_calibration()
            except OSError as e:
                logging.error("Could not find the default calibration file for camera with serial number: "
                              + self.serial)
                return o3d.core.Tensor(np.identity(4), dtype=o3d.core.Dtype.Float32, device=DEVICE).cpu().numpy()
        return self._pose

    @property
    def pcd(self):
        """
        Access the point cloud form of the current frame.
        Returns:
            pcd: A tensor-based Open3D point cloud object.
        """
        if self._pcd.is_empty():
            self.compute_pcd()
        return self._pcd

    @pcd.setter
    def pcd(self, pcd):
        """
        Ensures pcd is read-only
        Args:
            pcd: New point cloud
        """
        logger.warning("tried to manually set a new point cloud")
        pass

    @property
    def intrinsics(self):
        """
            Access the camera's pinhole camera intrinsics.
            Returns:
                intrinsics (o3d.t.Tensor): 3x3 pinhole camera intrinsics matrix
        """
        return o3d.core.Tensor([[self._intrinsics.fx, 0, self._intrinsics.ppx],
                                [0, self._intrinsics.fy, self._intrinsics.ppy], [0, 0, 1]], device=DEVICE)

    @property
    def depth_scale(self):
        """
            Conversation factor to go from raw depth data to depth in meters. It is = to 0.001 by default for
            Realsense cameras. Warning: Open3D's depth_scale is = 1/depth_scale.
        Returns:
            depth_scale (float): scaling factor to get depth from Z16 to depth in meters.
        """
        return self._depth_scale

    @property
    def timestamp(self):
        """
        Access the timestamp of the latest frame
        Returns:
            timestamp: Timestamp of the most recent frame (ms), averaged of the two streams' timestamp.
        """

        return self._timestamp

    @timestamp.setter
    def timestamp(self, timestamp):
        """
        Ensure timestamp is read-only.
        Args:
            timestamp: New timestamp
        """
        logger.warning("Tried to manually change the timestamp")
        pass

    def compute_pcd(self, new_frame=False):
        """
         Computes a Point Cloud from the newest acquired frame.
         Args:
             new_frame (bool): to determine whether a new frame should be acquired first.
         Returns:
             pcd (Open3d.t.Geometry.PointCloud): The point cloud representation of the newest acquired frame in an
                Open3D Tensor PointCloud format.
         """

        if new_frame:
            self.get_frames('rs')

        if type(self.frame[0]) == rs2.depth_frame or type(self.frame[0]) == rs2.frame:
            self._rs_pc.map_to(self.frame[1])
            # Get the raw point cloud data
            dat = self._rs_pc.calculate(self.frame[0])
            # Changes how the data is "viewed" without making changes to the memory. Results in a list of 3D coordinates
            depth_dat = np.asanyarray(dat.get_vertices()).view(np.float32).reshape([-1, 3])
            # Reformat the colour data into a list of RGB values
            col_dat = np.asanyarray(self.frame[1].get_data()).reshape([-1, 3])
            col_t = o3d.core.Tensor(col_dat, device=DEVICE)
            depth_t = o3d.core.Tensor(depth_dat, device=DEVICE)
            self._pcd.point["positions"] = depth_t
            self._pcd.point["colors"] = col_t
        else:
            rgbdim = o3d.t.geometry.RGBDImage(self.frame[1], self.frame[0])
            self._pcd = o3d.t.geometry.PointCloud.create_from_rgbd_image(rgbdim, self.intrinsics, depth_scale=1000,
                                                                         depth_max=1.5)

        if self._pose is not None:
            self._pcd.transform(o3d.core.Tensor(self._pose, device=DEVICE))

        return self._pcd

    def load_calibration(self, filename=None):
        """
        Initiates the pose attribute from a calibration file.
        Args:
            filename: String containing the filename of the calibration file.
        Returns:
            pose (numpy ndarray): a 4x4 matrix representing the camera to world transform
        """
        if filename is None:
            filename = self.serial + "_cal.txt"
        self._pose = np.loadtxt(filename)

        return self._pose

    # Encoding will be deprecated later, for now used for backward compatibility
    def get_frames(self, encoding='rs'):
        """
        Fetch an aligned depth and color frame.
        Args:
            encoding: a flag that determines the type of the returned frame.
        Returns:
            frame: a tuple with a depth and colour frame ordered (depth, colour). The type of the returned
        frames depend on the input value for encoding.
        """
        """"""
        if not self.warmed:
            self.warmup()
        frames = self._pipe.wait_for_frames()

        aligned_frames = self.__align_to_color.process(frames)

        rs_depth = aligned_frames.get_depth_frame()
        rs_color = aligned_frames.get_color_frame()
        # Computationally intensive depth image filtering
        # rs_depth = self._spatial_filter.process(rs_depth)
        rs_depth = self._threshold_filter.process(rs_depth)
        self._timestamp = rs_depth.timestamp
        if encoding == 'o3d':
            np_depth = np.asanyarray(rs_depth.get_data())
            np_color = np.asanyarray(rs_color.get_data())
            depth = o3d.t.geometry.Image(o3d.core.Tensor(np_depth, device=DEVICE))
            color = o3d.t.geometry.Image(o3d.core.Tensor(np_color, device=DEVICE))
            self._frame = (depth, color)

        else:
            self._frame = (rs_depth, rs_color)
        return self._frame

    def warmup(self):
        """"Warmup the camera before frame acquisition"""
        for i in range(30):
            self._pipe.wait_for_frames()
        self.warmed = True
<<<<<<< HEAD
        self._intrinsics = frames.get_depth_frame().get_profile().as_video_stream_profile().intrinsics
=======
        # self.intrinsics = frames.get_depth_frame().get_profile().as_video_stream_profile().intrinsics
>>>>>>> 1995836f

    def o3d_intrinsics(self):
        """
        Transform the camera intrinsics to an open_3D format.
         Returns:
            intrinsics(o3d.camera.PinholeCameraIntrinsic): Return the intrinsics of the camera in an open3D format.
        """
        return o3d.camera.PinholeCameraIntrinsic(self._intrinsics.width, self._intrinsics.height, self._intrinsics.fx,
                                                 self._intrinsics.fy, self._intrinsics.ppx, self._intrinsics.ppy)

    def get_rs_intrinsics(self):
        """
        Transform the camera intrinsics to an open_3D format.
        Returns:
            intrinsics: Return the intrinsics of the camera in a realsense format.
        """

        return self._intrinsics

    def end_stream(self):
        """End the stream."""
        self._pipe.stop()
        self.warmed = False

    def start_stream(self, rec=False, bag_file=None):
        """
        Starts or restarts the stream.
        Args:
            rec: Bool to indicate whether a recording should be created
            bag_file: filepath to the desired location for the recorded file.
        """
        if rec:
            if bag_file is None:
                bag_file = self.serial + '_' + time.localtime() + '.bag'
            else:
                try:
                    if bag_file[-4:] != '.bag':
                        bag_file = bag_file + '.bag'
                except TypeError:
                    logging.warning('filename of bag file is not a string, using default filename instead')
                    bag_file = self.serial + time.localtime() + '.bag'
            self._cfg.enable_record_to_file(bag_file)

        self._pipe.start(self._cfg)
        self.warmup()


class Recording(Stream):
    """Class to handle the interaction with the Realsense API for realsense bag files."""

    def __init__(self, device, filename=None):
        """
        Args:
            device: link to a bag file containing a recording.
        """
        self._frame = None

        if filename is not None:
            self.load_calibration(filename)
        else:
            self._pose = None

        self._timestamp = None

        # Realsense point cloud object useful for the compute_pcd method. For internal class use only.
        self._rs_pc = rs2.pointcloud()

        # Realsense threshold filter object for processing frames.
        self._threshold_filter = rs2.threshold_filter(0.1, 1.3)

        # Realsense spatial filter that lower noise and preserve edges.
        self._spatial_filter = rs2.spatial_filter()

        # A point cloud object representing the latest frame. Stored in a Open3D Tensor PointCloud format.
        self._pcd = o3d.t.geometry.PointCloud(device=DEVICE)

        # Initialise config object
        self._cfg = rs2.config()

        # Configure the camera with the default setting.
        self._cfg.enable_device_from_file(device, True)

        ctx = rs2.context()

        # Realsense device object to access device metadata.
        self._device = ctx.load_device(device)

        # pipeline that controls the acquisition of frames.
        self._pipe = None

        # Object that align depth and color.
        self._align_to_color = rs2.align(rs2.stream.color)

        # Serial number of the camera that captured this stream.
        self.serial = self._device.get_info(rs2.camera_info.serial_number)

        # Model of the camera that captured this stream.
        self.model = self._device.get_info(rs2.camera_info.name)

        # Access unit in which the depth is saved
        depth_sensor = self._device.first_depth_sensor()

        self._depth_scale = depth_sensor.get_depth_scale()

        # Pinhole camera intrinsics for depth camera
        self._intrinsics = depth_sensor.get_stream_profiles()[0].as_video_stream_profile().intrinsics

<<<<<<< HEAD
        # Specify that this device is from a captured stream
        self._playback = self._device.as_playback()

        # Enable frame by frame access
        self._playback.set_real_time(False)

        # Pause to allow for the playback to update.
        # time.sleep(0.0001)
        self._pipe.stop()
=======
        self._playback = None
>>>>>>> 1995836f

        # needs a max tries to avoid infinite loop. Seems to be a bug in RS2 where the status can 
        # fail to reflect true state.
        tries = 0
        sleepDelay = 0.01
        maxTries = 1.0/sleepDelay # max delay of 1 sec

        while (self._playback.current_status() != rs2.playback_status.stopped) and tries < maxTries:
            tries += 1
            time.sleep(sleepDelay)

    @property
    def frame(self):
        """
        Access the last frame.
        Returns:
            frame: A tuple containing the last frame ordered (depth, colour)
        """
        if self._frame is None:
            self._frame = self.get_frames()
        return self._frame

    @property
    def pose(self):
        """
        Access the 4x4 matrix representing the camera pose.
        Returns:
            pose (numpy ndarray): a 4x4 matrix representing the camera to world transform
        """

        if self._pose is None:
            try:  # Try because we're calling load_calibration without a filename and using the default filename and
                # location
                self.load_calibration()
            except OSError as e:
                logging.error("Could not find the default calibration file for camera with serial number: "
                              + self.serial)
                raise e
        return self._pose

    @property
    def pcd(self):
        """
        Access the point cloud form of the current frame.
        Returns:
            pcd: A tensor-based Open3D point cloud object.
        """
        if self._pcd.is_empty():
            self.compute_pcd(False)

        return self._pcd

    @property
    def intrinsics(self):
        """
            Access the camera's pinhole camera intrinsics.
            Returns:
                intrinsics (o3d.t.Tensor): 3x3 pinhole camera intrinsics matrix
        """
        return o3d.core.Tensor([[self._intrinsics.fx, 0, self._intrinsics.ppx],
                                [0, self._intrinsics.fy, self._intrinsics.ppy], [0, 0, 1]], device=DEVICE)

    @property
    def depth_scale(self):
        """
            Conversation factor to go from raw depth data to depth in meters. It is = to 0.001 by default for
            Realsense cameras. Warning: Open3D's depth_scale is = 1/depth_scale.
        Returns:
            depth_scale (float): scaling factor to get depth from Z16 to depth in meters.
        """
        if self._depth_scale is None:
            self._depth_scale = self._device.first_depth_sensor().get_depth_scale()

        return self._depth_scale

    @property
    def timestamp(self):
        """
        Access the timestamp of the latest frame
        Returns:
            timestamp: Timestamp of the most recent frame (ms), averaged of the two streams' timestamp.
        """

        return self._timestamp

    @timestamp.setter
    def timestamp(self, timestamp):
        """
        Ensure timestamp is read-only.
        Args:
            timestamp: New timestamp
        """
        logger.warning("Tried to manually change the timestamp")
        pass

    def seek(self, time_delta):
        """
        Args:
            time_delta:
        Returns:
        """
        self._playback.seek(time_delta)

    def compute_pcd(self, new_frame=False):
        """
        Computes a Point Cloud from the newest acquired frame.
        Args:
            new_frame: Bool to determine whether a new frame should be acquired first.
        Returns:
            pcd: the point cloud representation of the newest acquired frame in an Open3D Tensor PointCloud format.
        """

        if new_frame:
            self.get_frames('o3d')

        if type(self.frame[0]) == rs2.depth_frame or type(self.frame[0]) == rs2.frame:
            self._rs_pc.map_to(self.frame[1])
            # Get the raw point cloud data
            dat = self._rs_pc.calculate(self.frame[0])
            # Changes how the data is "viewed" without making changes to the memory. Results in a list of 3D coordinates
            depth_dat = np.asanyarray(dat.get_vertices()).view(np.float32).reshape([-1, 3])
            # Reformat the colour data into a list of RGB values
            col_dat = np.asanyarray(self.frame[1].get_data()).reshape([-1, 3])
            col_t = o3d.core.Tensor(col_dat, device=DEVICE)
            depth_t = o3d.core.Tensor(depth_dat, device=DEVICE)
            self._pcd.point["positions"] = depth_t
            self._pcd.point["colors"] = col_t
        else:
            rgbdim = o3d.t.geometry.RGBDImage(self.frame[1], self.frame[0])
            self._pcd = o3d.t.geometry.PointCloud.create_from_rgbd_image(rgbdim, self.intrinsics, depth_scale=1000,
                                                                         depth_max=1.5)
        if self._pose is not None:
            self._pcd.transform(o3d.core.Tensor(self._pose, device=DEVICE))

        return self._pcd

    def load_calibration(self, filename=None):
        """
        Initiates the pose attribute from a calibration file.
        Args:
            filename: String containing the filename of the calibration file.
        Returns:
            pose (numpy ndarray): a 4x4 matrix representing the camera to world transform
        """
        if filename is None:
            filename = self.serial + "_cal.txt"
        self._pose = np.loadtxt(filename)

        return self._pose

    def get_frames(self, encoding='o3d'):
        """
        Fetch a new set of depth and colour frame.
        Args:
            encoding: a flag that determines the type of the returned frame.
        Returns:
            frame: a tuple with a depth and colour frame ordered (depth, colour). The type of the returned
        frames depend on the input value for encoding.
        """
        try:
            if not self._playback.current_status() == rs2.playback_status.stopped and self._frame is None:
                pass
            elif self._playback.current_status() == rs2.playback_status.stopped:
                # Raise a specific realsense error if get_frames was called before start_stream or after end_stream
                # self._pipe.get_active_profile()

                # If the above statement doesn't raise an exception, assume we reached the end of the file.
                # raise NoMoreFrames("Reached the end of the stream")
                pass
        except AttributeError:
            pass

        frames = self._pipe.wait_for_frames()

        aligned_frames = self._align_to_color.process(frames)

        rs_depth = aligned_frames.get_depth_frame()
<<<<<<< HEAD
        # rs_depth = self._threshold_filter.process(rs_depth)
=======
        rs_depth = self._threshold_filter.process(rs_depth)
        # Computationally intensive depth image filtering
>>>>>>> 1995836f
        # rs_depth = self._spatial_filter.process(rs_depth)
        rs_color = aligned_frames.get_color_frame()
        self._timestamp = rs_depth.timestamp
        if encoding == 'o3d':
            np_depth = np.asanyarray(rs_depth.get_data())
            np_color = np.asanyarray(rs_color.get_data())
            depth = o3d.t.geometry.Image(o3d.core.Tensor(np_depth, device=DEVICE)).filter_bilateral(7, 0.05, 10)
            color = o3d.t.geometry.Image(o3d.core.Tensor(np_color, device=DEVICE))
            self._frame = (depth, color)
        else:
            self._frame = (rs_depth, rs_color)

        return self._frame

    def get_o3d_intrinsics(self):
        """
        Transform the camera intrinsics to an open_3D format.
         Returns:
            intrinsics(o3d.camera.PinholeCameraIntrinsic): Return the intrinsics of the camera in an open3D format.
        """

        return o3d.camera.PinholeCameraIntrinsic(self._intrinsics.width, self._intrinsics.height, self._intrinsics.fx,
                                                 self._intrinsics.fy, self._intrinsics.ppx, self._intrinsics.ppy)

    def get_rs_intrinsics(self):
        """
            Transform the camera intrinsics to an open_3D format.
             Returns:
                intrinsics: Return the intrinsics of the camera in a realsense format.
        """

        return self._intrinsics

    def end_stream(self):
        """End the stream."""
        self._pipe.stop()
        while self._playback.current_status() != rs2.playback_status.stopped:
            time.sleep(0.01)

    def start_stream(self):
        """Starts or restarts the stream."""
        # Specify that this device is from a captured stream
        self._pipe = rs2.pipeline()
        pipe_profile = self._pipe.start(self._cfg)
        self._device = pipe_profile.get_device()
        self._playback = self._device.as_playback()

        # Enable frame by frame access
        self._playback.set_real_time(False)
        while self._playback.current_status() != rs2.playback_status.playing:
            time.sleep(0.01)


class DualStream(Stream, ABC):
    """ Abstract class to handle a stream from two devices (2 cameras or 2 recordings)."""

    @abstractmethod
    def __init__(self, stream1, stream2):
        """ Initialise the dual stream."""

    @abstractmethod
    def get_frames(self):
        pass

    @property
    @abstractmethod
    def frame(self):
        pass

    @frame.setter
    def frame(self, new_frame):
        """
            Ensures that the frame attribute is only modified by fetching a new frame from the camera.
            Args:
                new_frame: New frame to replace existing frame.
        """
        logging.warning('Manually setting the \'frame\' attribute is not allowed.')

    @property
    @abstractmethod
    def stream1(self):
        pass

    @stream1.setter
    def stream1(self, new_stream):
        """
            Ensures that the stream is only set during initialization.
        Args:
            new_stream: New stream to replace the existing stream1.
        """
        logging.warning('Tried to reset \'stream1\', stream attributes can only be set during initialization.')

    @property
    @abstractmethod
    def stream2(self):
        pass

    @stream2.setter
    def stream2(self, new_stream):
        """
            Ensures that the stream is only set during initialization.
        Args:
            new_stream: New stream to replace the existing stream1.
        """
        logging.warning('Tried to reset \'stream2\', stream attributes can only be set during initialization.')

    @property
    @abstractmethod
    def pose(self):
        pass

    @abstractmethod
    def load_calibration(self, filename=None):
        pass

    @abstractmethod
    def start_stream(self):
        pass

    @abstractmethod
    def end_stream(self):
        pass


class DualRecording(DualStream):
    """Class to handle the interaction with the Realsense API when handling bag file recordings from 2 cameras."""

    def __init__(self, stream1, stream2, cal_file=None):
        """
        Initializes the DualRecording object by setting both stream property
        Args:
            stream1: First stream of the dual stream.
            stream2: Second stream of the dual stream.
            cal_file(list:string): list of filepath to the calibration files
        """
        # Initialising frame attribute.
        self._frame = None

        # Timestamp of the most current depth frame.
        self._timestamp = None

        if cal_file is not None:
            self.load_calibration(cal_file)
        else:
            self._pose = None

        # A point cloud object representing the latest frame. Stored in a Open3D Tensor PointCloud format.
        self._pcd = o3d.t.geometry.PointCloud(device=DEVICE)

        # Check if input is a recording object or a filepath to a recording
        if type(stream1) == Recording:
            self._stream1 = stream1
        else:
            try:
                self._stream1 = Recording(stream1)
            except RuntimeError:
                logging.error('Could not resolve the input for \'stream1\'.')
                raise ValueError('Could not resolve the input for \'stream1\'.' )
        if type(stream2) == Recording:
            self._stream2 = stream2
        else:
            try:
                self._stream2 = Recording(stream2)
            except RuntimeError:
                logging.error('Could not resolve the input for \'stream2\'.')
                raise ValueError('Could not resolve the input for \'stream2\'.')

    @property
    def stream1(self):
        """
            Access the first stream.
        Returns:
            stream1: The first stream.
        """
        return self._stream1

    @property
    def stream2(self):
        """
            Access the second stream.
        Returns:
            stream2: The first stream.
        """
        return self._stream2

    @property
    def frame(self):
        """
        Access the last frame.
        Returns:
            frame: A tuple containing the last frame ordered (depth, colour)
        """
        if self._frame is None:
            self._frame = self.get_frames()
        return self._frame

    @property
    def pose(self):
        """
        Access the 4x4 matrices representing the cameras' poses.
        Returns:
            pose (numpy ndarray): a tuple of 4x4 matrix representing the cameras to world transform
        """

        if self._pose is None:
            try:  # Try because we're calling load_calibration with the default filename
                self.load_calibration()
            except IOError:  # Need to doublecheck that this is the right exception.
                pass  # Need to ensure proper error message is raised here.
        return self._pose

    @property
    def pcd(self):
        """
        Access the point cloud form of the current frame.
        Returns:
            pcd: A tensor-based Open3D point cloud object.
        """
        if self._pcd.is_empty():
            self.compute_pcd()

        return self._pcd

    @pcd.setter
    def pcd(self, pcd):
        """
        Ensures pcd is read-only
        Args:
            pcd: New point cloud
        """
        logger.warning("tried to manually set a new point cloud")
        pass

    @property
    def timestamp(self):
        """
        Access the timestamp of the latest frame
        Returns:
            timestamp: Timestamp of the most recent frame (ms), averaged of the two streams' timestamp.
        """

        return self._timestamp

    @timestamp.setter
    def timestamp(self, timestamp):
        """
        Ensure timestamp is read-only.
        Args:
            timestamp: New timestamp
        """
        logger.warning("Tried to manually change the timestamp")
        pass

    def seek(self, time_delta):
        """
        Args:
            time_delta:
        Returns:
        """
        self.stream1.seek(time_delta)
        self.stream2.seek(time_delta)

    def compute_pcd(self, new_frame=False):
        """
        Computes a Point Cloud from the newest acquired frame.
        Args:
            new_frame: Bool to determine whether a new frame should be acquired first.
        Returns:
            pcd: the point cloud representation of the newest acquired frame in an Open3D Tensor PointCloud format.
        """

        if new_frame:
            self.get_frames()

        if self._pose is None:
            if self._stream1.pose is None or self._stream2.pose is None:
                logging.warning("Tried to compute a dual point cloud of a stream that has not been calibrated.")
                try:
                    self.load_calibration()
                except DualStreamError:
                    raise DualStreamError("Cannot compute the point cloud of a dual stream that has not been "
                                          "calibrated.")
            else:
                self._pose = (self._stream1.pose, self._stream2.pose)
        pcd1 = self.stream1.compute_pcd(new_frame)
        pcd2 = self.stream2.compute_pcd(new_frame)

        self._pcd = pcd1 + pcd2
        return self._pcd

    def load_calibration(self, filename=None, force=False):
        """
        Uses each stream's load_calibration method to initiate their pose attribute.
        Args:
            filename: list of two strings containing the filename of the calibration files.
        """

        if filename is not None:
            if len(filename) == 2:
                pose1 = self.stream1.load_calibration(filename[0])
                pose2 = self.stream2.load_calibration(filename[1])
            else:
                logging.warning("load_calibration method of a DualRecording object can only accept a list of exactly 2 "
                                "files")
                try:
                    pose1 = self.stream1.load_calibration()
                    pose2 = self.stream2.load_calibration()
                except OSError:
                    logging.error("Could not complete calibration with default filename for DualStream object")
                    raise DualStreamError("Tried to complete default calibration but could not find calibration files")
        else:
            if force is False:
                try:
                    if self.stream1.pose is not None:
                        pose1 = self.stream1.pose
                    else:
                        pose1 = self.stream1.load_calibration()
                    if self.stream2.pose is not None:
                        pose2 = self.stream2.pose
                    else:
                        pose2 = self.stream2.load_calibration()
                except OSError:
                    logging.error("Could not complete calibration with default filename for DualStream object")
                    raise DualStreamError("Tried to complete default calibration but could not find calibration files")
            else:
                try:
                    pose1 = self.stream1.load_calibration()
                    pose2 = self.stream2.load_calibration()
                except OSError:
                    logging.error("Could not complete calibration with default filename for DualStream object")
                    raise DualStreamError("Tried to complete default calibration but could not find calibration files")

        self._pose = (pose1, pose2)
        return self._pose

    def get_frames(self, encoding='o3d'):
        """
            Fetch new frame and ensure temporal alignment.
        Returns:
            frame:Tuple containing two sets of (depth,colour) frames, 1 for each stream.
        """
        # Getting new frames with a call  to the cameras.
        f1 = self._stream1.get_frames(encoding=encoding)
        f2 = self._stream2.get_frames(encoding=encoding)

        # Get the delay between the depth frames of each camera
        diff = self.stream2.timestamp - self.stream1.timestamp
        # If delay is more than 30ms, figure out which camera is behind and call new frames from that camera until
        # Both cameras are synchronised.
        while np.abs(diff) > 100:
            if diff > 100:
                print("Timestamps:" + str(self.stream1.timestamp) + " " + str(self.stream2.timestamp))
                f1 = self._stream1.get_frames(encoding=encoding)
                diff = self.stream2.timestamp - self.stream1.timestamp
                continue
            elif diff < -100:
                print("Timestamps:" + str(self.stream1.timestamp) + " " + str(self.stream2.timestamp))
                f2 = self._stream2.get_frames(encoding=encoding)
                diff = self.stream2.timestamp - self.stream1.timestamp
                continue

        self._timestamp = (self.stream1.timestamp + self.stream2.timestamp)/2
        self._frame = (f1, f2)
        return self._frame

    def start_stream(self):
        """Starts or restarts the stream by starting both stream1 and stream2."""

        self._stream1.start_stream()
        self._stream2.start_stream()
        time.sleep(0.0001)

    def end_stream(self):
        """Ends the stream by ending both stream1 and stream2."""

        self._stream1.end_stream()
        self._stream2.end_stream()


class DualCamera(DualStream):
    """Class to handle the interaction with the Realsense API when handling realtime streams from 2 cameras."""

    def __init__(self, stream1, stream2, cal_file=None):
        """
        Initialises the DualCamera object by setting both stream properties
        Args:
            stream1(spygrt.stream.Camera): First stream of the dual stream.
            stream2(spygrt.stream.Camera): Second stream of the dual stream.
            cal_file(list:string): list of filepath to the calibration files
        """
        # Initialising frame attribute.
        self._frame = None

        # Timestamp of the most current depth frame.
        self._timestamp = None

        if cal_file is not None:
            self.load_calibration(cal_file)
        else:
            self._pose = None

        # A point cloud object representing the latest frame. Stored in a Open3D Tensor PointCloud format.
        self._pcd = o3d.t.geometry.PointCloud(device=DEVICE)

        # Check if input is a recording object or a filepath to a recording
        if type(stream1) == Camera:
            self._stream1 = stream1
        else:
            try:
                self._stream1 = Camera(stream1)
            except RuntimeError:
                logging.error('Could not resolve the input for \'stream1\'.')
                raise ValueError('Could not resolve the input for \'stream1\'.' )
        if type(stream2) == Camera:
            self._stream2 = stream2
        else:
            try:
                self._stream2 = Camera(stream2)
            except RuntimeError:
                logging.error('Could not resolve the input for \'stream2\'.')
                raise ValueError('Could not resolve the input for \'stream2\'.')

    @property
    def stream1(self):
        """
            Access the first stream.
        Returns:
            stream1: The first stream.
        """
        return self._stream1

    @property
    def stream2(self):
        """
            Access the second stream.
        Returns:
            stream2: The first stream.
        """
        return self._stream2

    @property
    def frame(self):
        """
        Access the last frame.
        Returns:
            frame: A tuple containing the last frame ordered (depth, colour)
        """
        if self._frame is None:
            self._frame = self.get_frames()
        return self._frame

    @property
    def pose(self):
        """
        Access the 4x4 matrices representing the cameras' poses.
        Returns:
            pose (numpy ndarray): a tuple of 4x4 matrix representing the cameras to world transform
        """

        if self._pose is None:
            try:  # Try because we're calling load_calibration with the default filename
                self.load_calibration()
            except IOError:  # Need to doublecheck that this is the right exception.
                pass  # Need to ensure proper error message is raised here.
        return self._pose

    @property
    def pcd(self):
        """
        Access the point cloud form of the current frame.
        Returns:
            pcd: A tensor-based Open3D point cloud object.
        """
        if self._pcd.is_empty():
            self.compute_pcd()

        return self._pcd

    @pcd.setter
    def pcd(self, pcd):
        """
        Ensures pcd is read-only
        Args:
            pcd: New point cloud
        """
        logger.warning("tried to manually set a new point cloud")
        pass

    @property
    def timestamp(self):
        """
        Access the timestamp of the latest frame
        Returns:
            timestamp: Timestamp of the most recent frame (ms), averaged of the two streams' timestamp.
        """

        return self._timestamp

    @timestamp.setter
    def timestamp(self, timestamp):
        """
        Ensure timestamp is read-only.
        Args:
            timestamp: New timestamp
        """
        logger.warning("Tried to manually change the timestamp")
        pass

    def compute_pcd(self, new_frame=False):
        """
        Computes a Point Cloud from the newest acquired frame.
        Args:
            new_frame: Bool to determine whether a new frame should be acquired first.
        Returns:
            pcd: the point cloud representation of the newest acquired frame in an Open3D Tensor PointCloud format.
        """

        if new_frame:
            self.get_frames()

        if self._pose is None:
            if self._stream1.pose is None or self._stream2.pose is None:
                logging.warning("Tried to compute a dual point cloud of a stream that has not been calibrated.")
                try:
                    self.load_calibration()
                except DualStreamError:
                    raise DualStreamError("Cannot compute the point cloud of a dual stream that has not been "
                                          "calibrated.")
            else:
                self._pose = (self._stream1.pose, self._stream2.pose)
        pcd1 = self.stream1.compute_pcd(new_frame)
        pcd2 = self.stream2.compute_pcd(new_frame)

        self._pcd = pcd1 + pcd2
        return self._pcd

    def load_calibration(self, filename=None):
        """
        Uses each stream's load_calibration method to initiate their pose attribute.
        Args:
            filename: list of two strings containing the filename of the calibration files.
        """

        if filename is not None:
            if len(filename) == 2:
                pose1 = self.stream1.load_calibration(filename[0])
                pose2 = self.stream2.load_calibration(filename[1])
            else:
                logging.warning("load_calibration method of a DualRecording object can only accept a list of exactly 2 "
                                "files")
                try:
                    pose1 = self.stream1.load_calibration()
                    pose2 = self.stream2.load_calibration()
                except OSError:
                    logging.error("Could not complete calibration with default filename for DualStream object")
                    raise DualStreamError("Tried to complete default calibration but could not find calibration files")
        else:
            try:
                if self.stream1.pose is not None:
                    pose1 = self.stream1.pose
                else:
                    pose1 = self.stream1.load_calibration()
                if self.stream2.pose is not None:
                    pose2 = self.stream2.pose
                else:
                    pose2 = self.stream2.load_calibration()
            except OSError:
                logging.error("Could not complete calibration with default filename for DualStream object")
                raise DualStreamError("Tried to complete default calibration but could not find calibration files")

        self._pose = (pose1, pose2)
        return self._pose

    def get_frames(self, encoding='o3d'):
        """
            Fetch new frame and ensure temporal alignment.
        Returns:
            frame:Tuple containing two sets of (depth,colour) frames, 1 for each stream.
        """
        # Getting new frames with a call  to the cameras.
        f1 = self._stream1.get_frames(encoding=encoding)
        f2 = self._stream2.get_frames(encoding=encoding)

        # There should be no delays for Cameras, so this section may be obsolete:

        # # Get the delay between the depth frames of each camera
        # diff = f2[0].timestamp - f1[0].timestamp
        # # If delay is more than 30ms, figure out which camera is behind and call new frames from that camera until
        # # Both cameras are synchronised.
        # while np.abs(diff) > 100:
        #     if diff > 100:
        #         print("Timestamps:" + str(f1[0].timestamp) + " " + str(f1[0].frame_number) + " "
        #               + str(f2[0].timestamp) + " " + str(f2[0].frame_number))
        #         f1 = self._stream1.get_frames(encoding='rs')
        #         diff = f2[0].timestamp - f1[0].timestamp
        #         continue
        #     elif diff < -100:
        #         print("Timestamps:" + str(f1[0].timestamp) + " " + str(f1[0].frame_number) + " "
        #               + str(f2[0].timestamp) + " " + str(f2[0].frame_number))
        #         f2 = self._stream2.get_frames(encoding='rs')
        #         diff = f2[0].timestamp - f1[0].timestamp
        #         continue

        self._timestamp = (self.stream1.timestamp + self.stream2.timestamp)/2
        self._frame = (f1, f2)
        return self._frame

    def start_stream(self, rec=False, bag_file=None):
        """
        Starts or restarts the stream by starting both stream1 and stream2.
        Args:
            rec(bool): Indicates whether a recording should be created
            bag_file(list:string): Filepath to where the bag_files should be recorded
        """
        if rec:
            if bag_file is None:
                self._stream1.start_stream(rec=rec)
                self._stream2.start_stream(rec=rec)
            else:
                try:
                    self._stream1.start_stream(rec=rec, bag_file=bag_file[0])
                    self._stream2.start_stream(rec=rec, bag_file=bag_file[1])
                except TypeError:
                    self._stream1.start_stream(rec=rec)
                    self._stream2.start_stream(rec=rec)

        else:
            self._stream1.start_stream()
            self._stream2.start_stream()

        time.sleep(0.0001)

    def end_stream(self):
        """Ends the stream by ending both stream1 and stream2."""

        self._stream1.end_stream()
        self._stream2.end_stream()



class StreamOld:
    """Parent Class to handle the interactions with the RealSense API"""

    def __init__(self, stream_origin):
        """Initialise the camera settings and start the stream"""

        # pipeline that controls the acquisition of frames.
        self.__pipe = rs2.pipeline()

        # Initialise config object
        cfg = self._get_config(stream_origin)

        # Start the pipeline - Frame fetching is possible after this.
        pipe_profile = self.__pipe.start(cfg)

        # Object that align depth and color.
        self.__align_to_color = rs2.align(rs2.stream.color)

        # Device object to access metadata.
        self.__device = pipe_profile.get_device()

        # Serial number of the camera that captured this stream.
        self.serial = self.__device.get_info(rs2.camera_info.serial_number)

        # Model of the camera that captured this stream.
        self.model = self.__device.get_info(rs2.camera_info.name)

        # Access unit in which the depth is saved
        depth_sensor = self.__device.first_depth_sensor()
        self.depthscale = depth_sensor.get_depth_scale()

        # Internal variable to ensure the first frame isn't lost.
        self.__first = True
        # Set up the intrinsics.
        self.frame = self.get_frames()

        # Pinhole camera intrinsics for depth camera
        self.intrinsics = depth_sensor.get_stream_profiles()[0].as_video_stream_profile().intrinsics

    def get_frames(self):
        """Fetch an aligned depth and color frame."""
        frames = self.__pipe.wait_for_frames()
        aligned_frames = self.__align_to_color.process(frames)
        rs_depth = aligned_frames.get_depth_frame()
        rs_color = aligned_frames.get_color_frame()
        if self.__first:
            self.intrinsics = rs_depth.get_profile().as_video_stream_profile().intrinsics
            self.__first = False
        np_depth = np.float32(rs_depth.get_data()) * 1 / 65535
        np_color = np.asanyarray(rs_color.get_data())

        depth = o3d.t.geometry.Image(o3d.core.Tensor(np_depth))
        color = o3d.t.geometry.Image(o3d.core.Tensor(np_color))
        self.frame = (depth, color)
        return self.frame

    def get_o3d_intrinsics(self):
        """Transform the camera intrinsics to an open_3D format."""
        return o3d.camera.PinholeCameraIntrinsic(self.intrinsics.width, self.intrinsics.height, self.intrinsics.fx,
                                                 self.intrinsics.fy, self.intrinsics.ppx, self.intrinsics.ppy)

    def end_stream(self):
        """Ends the stream."""
        self.__pipe.stop()

    def _get_config(self, stream_origin):
        """Set up configuration for the stream."""
        return rs2.config()


class RecordingOld(StreamOld):
    """Class to handle the interaction with the Realsense API for realsense bag files"""

    def __init__(self, bag_file):
        """Initialise playback setting and start the stream"""

        StreamOld.__init__(self, bag_file)

        # Specify that this device is from a captured stream
        self.__playback = self._StreamOld__device.as_playback()

        # Enable frame by frame access
        self.__playback.set_real_time(False)

    def _get_config(self, bag_file):
        """Set up configuration for the stream."""
        cfg = rs2.config()
        # Configure the camera with the default setting.
        cfg.enable_device_from_file(bag_file, False)
        return cfg

    def get_frames(self):
        """return an aligned depth and color frame"""
        try:
            if not self.__playback.current_status() == rs2.playback_status.stopped and self._StreamOld__first:
                self._StreamOld__first = False
                return self.frame
            elif self.__playback.current_status() == rs2.playback_status.stopped:
                raise NoMoreFrames("Reached the end of the stream")
        except AttributeError:
            pass

        frames = self._StreamOld_pipe.wait_for_frames()
        aligned_frames = self._StreamOld__align_to_color.process(frames)
        rs_depth = aligned_frames.get_depth_frame()
        rs_color = aligned_frames.get_color_frame()

        if self._StreamOld__first:
            self.intrinsics = rs_depth.get_profile().as_video_stream_profile().intrinsics

        np_depth = np.float32(rs_depth.get_data()) * 1 / 65535
        np_color = np.asanyarray(rs_color.get_data())

        depth = o3d.t.geometry.Image(o3d.core.Tensor(np_depth))
        color = o3d.t.geometry.Image(o3d.core.Tensor(np_color))

        self.frame = (depth, color)
        return self.frame


class CameraOld(StreamOld):
    """Class to handle the interaction with the Realsense API for real-time frame capture"""

    def __init__(self, device):
        """Initialise the camera settings and start the stream"""

        # Initialise serial number early as it is needed for Stream configuration
        self.serial = device.get_info(rs2.camera_info.serial_number)

        # Indicate whether the camera has warmed up. If false, need to leave the camera running
        # for 10-15frames before any get_frames can be used.
        self.warmedup = False

        StreamOld.__init__(self, device)

        depth_sensor = self._StreamOld__device.first_depth_sensor()

        if depth_sensor.supports(rs2.option.emitter_enabled):
            depth_sensor.set_option(rs2.option.emitter_enabled, True)

        if depth_sensor.supports(rs2.option.laser_power):
            laser = depth_sensor.get_option_range(rs2.option.laser_power)
            depth_sensor.set_option(rs2.option.laser_power, laser.max)

        try:
            depth_sensor.set_option(rs2.option.max_distance, 200)
        except:
            print("no maximum distance setting for camera model: " + self.model)

        try:
            depth_sensor.set_option(rs2.option.min_distance, 0)
        except:
            print("no minimum distance setting for camera model: " + self.model)

        # Warmup
        self.warmup()

    def warmup(self):
        """Warmup the camera before frame acquisition"""
        for i in range(30):
            frames = self._StreamOld__pipe.wait_for_frames()
        self.warmedup = True
        self._Stream__first = False
        self.intrinsics = frames.get_depth_frame().get_profile().as_video_stream_profile().intrinsics

    def get_frames(self):
        """Fetch an aligned depth and color frame"""

        if not self.warmedup:
            self.warmup()
        frames = self._StreamOld__pipe.wait_for_frames()
        aligned_frames = self._StreamOld__align_to_color.process(frames)
        rs_depth = aligned_frames.get_depth_frame()
        rs_color = aligned_frames.get_color_frame()

        np_depth = np.float32(rs_depth.get_data()) * 1 / 65535
        np_color = np.asanyarray(rs_color.get_data())

        depth = o3d.t.geometry.Image(o3d.core.Tensor(np_depth))
        color = o3d.t.geometry.Image(o3d.core.Tensor(np_color))
        self.frame = (depth, color)
        return self.frame

    def _get_config(self, device):
        """Set up configuration for the stream."""
        cfg = rs2.config()
        # Configure the camera with the default setting.
        cfg.enable_device(self.serial)

        # NEED TO TEST TO ENSURE L515 COMPATIBILITY
        cfg.enable_stream(rs2.stream.color, 1280, 720, rs2.format.rgb8, 30)  # Fails for L515 (possibly due to USB)
        cfg.enable_stream(rs2.stream.depth, 1280, 720, rs2.format.z16, 30)  # Fails for L515 (possibly due to USB)
        return cfg<|MERGE_RESOLUTION|>--- conflicted
+++ resolved
@@ -193,12 +193,6 @@
         except RuntimeError:
             logging.info("no minimum distance setting for camera model: " + self.model)
 
-<<<<<<< HEAD
-            # # Warmup
-            # self.warmup()
-
-=======
->>>>>>> 1995836f
     @property
     def frame(self):
         """
@@ -377,11 +371,7 @@
         for i in range(30):
             self._pipe.wait_for_frames()
         self.warmed = True
-<<<<<<< HEAD
-        self._intrinsics = frames.get_depth_frame().get_profile().as_video_stream_profile().intrinsics
-=======
         # self.intrinsics = frames.get_depth_frame().get_profile().as_video_stream_profile().intrinsics
->>>>>>> 1995836f
 
     def o3d_intrinsics(self):
         """
@@ -489,29 +479,7 @@
         # Pinhole camera intrinsics for depth camera
         self._intrinsics = depth_sensor.get_stream_profiles()[0].as_video_stream_profile().intrinsics
 
-<<<<<<< HEAD
-        # Specify that this device is from a captured stream
-        self._playback = self._device.as_playback()
-
-        # Enable frame by frame access
-        self._playback.set_real_time(False)
-
-        # Pause to allow for the playback to update.
-        # time.sleep(0.0001)
-        self._pipe.stop()
-=======
         self._playback = None
->>>>>>> 1995836f
-
-        # needs a max tries to avoid infinite loop. Seems to be a bug in RS2 where the status can 
-        # fail to reflect true state.
-        tries = 0
-        sleepDelay = 0.01
-        maxTries = 1.0/sleepDelay # max delay of 1 sec
-
-        while (self._playback.current_status() != rs2.playback_status.stopped) and tries < maxTries:
-            tries += 1
-            time.sleep(sleepDelay)
 
     @property
     def frame(self):
@@ -679,12 +647,8 @@
         aligned_frames = self._align_to_color.process(frames)
 
         rs_depth = aligned_frames.get_depth_frame()
-<<<<<<< HEAD
-        # rs_depth = self._threshold_filter.process(rs_depth)
-=======
         rs_depth = self._threshold_filter.process(rs_depth)
         # Computationally intensive depth image filtering
->>>>>>> 1995836f
         # rs_depth = self._spatial_filter.process(rs_depth)
         rs_color = aligned_frames.get_color_frame()
         self._timestamp = rs_depth.timestamp
