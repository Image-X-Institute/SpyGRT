#MIT License

#Copyright (c) 2022 The University of Sydney

#Author: Youssef Ben Bouchta

#Permission is hereby granted, free of charge, to any person obtaining a copy
#of this software and associated documentation files (the "Software"), to deal
#in the Software without restriction, including without limitation the rights
#to use, copy, modify, merge, publish, distribute, sublicense, and/or sell
#copies of the Software, and to permit persons to whom the Software is
#furnished to do so, subject to the following conditions:

#The above copyright notice and this permission notice shall be included in all
#copies or substantial portions of the Software.

#THE SOFTWARE IS PROVIDED "AS IS", WITHOUT WARRANTY OF ANY KIND, EXPRESS OR
#IMPLIED, INCLUDING BUT NOT LIMITED TO THE WARRANTIES OF MERCHANTABILITY,
#FITNESS FOR A PARTICULAR PURPOSE AND NONINFRINGEMENT. IN NO EVENT SHALL THE
#AUTHORS OR COPYRIGHT HOLDERS BE LIABLE FOR ANY CLAIM, DAMAGES OR OTHER
#LIABILITY, WHETHER IN AN ACTION OF CONTRACT, TORT OR OTHERWISE, ARISING FROM,
#OUT OF OR IN CONNECTION WITH THE SOFTWARE OR THE USE OR OTHER DEALINGS IN THE
#SOFTWARE.



import pyrealsense2 as rs2
import open3d as o3d
import numpy as np
<<<<<<< HEAD

class NoMoreFrames(Exception):
	pass

class Stream():
	"""Parent Class to handle the interactions with the RealSense API"""
	def __init__(self, stream_origin):
		"""Initialise the camera settings and start the stream"""

		#pipeline that controls the acquisition of frames.
		self.__pipe = rs2.pipeline()

		#Initialise config object
		cfg = self._get_config(stream_origin)

		#Start the pipeline - Frame fetching is possible after this.
		pipe_profile = self.__pipe.start(cfg)

		#Object that align depth and color.
		self.__align_to_color = rs2.align(rs2.stream.color)

		#Device object to access metadata. 
		self.__device = pipe_profile.get_device()

		#Serial number of the camera that captured this stream.
		self.serial = self.__device.get_info(rs2.camera_info.serial_number)

		#Model of the camera that captured this stream.
		self.model = self.__device.get_info(rs2.camera_info.name)

		#Access unit in which the depth is saved
		depth_sensor = self.__device.first_depth_sensor()
		self.depthscale = depth_sensor.get_depth_scale()

		#Internal variable to ensure the first frame isn't lost.
		self.__first = True
		#Set up the intrinsics.
		self.frame = self.get_frames()
		
		#Pinhole camera intrinsics for depth camera
		self.intrinsics = depth_sensor.get_stream_profiles()[0].as_video_stream_profile().intrinsics	
		
	def get_frames(self):
		"""Fetch an aligned depth and color frame."""
		frames = self.__pipe.wait_for_frames()
		aligned_frames = self.__align_to_color.process(frames)
		rs_depth = aligned_frames.get_depth_frame()
		rs_color = aligned_frames.get_color_frame()
		if self.__first:
			self.intrinsics = rs_depth.get_profile().as_video_stream_profile().intrinsics
			self.__first = False
		np_depth = np.float32(rs_depth.get_data())*1/65535
		np_color = np.asanyarray(rs_color.get_data())

		depth = o3d.t.geometry.Image(o3d.core.Tensor(np_depth))
		color = o3d.t.geometry.Image(o3d.core.Tensor(np_color))
		self.frame = (depth, color)
		return self.frame

	def get_o3d_intrinsics(self):
		"""Transform the camera intrinsics to an open_3D format."""
		return o3d.camera.PinholeCameraIntrinsic(self.intrinsics.width, self.intrinsics.height, self.intrinsics.fx,  
										   self.intrinsics.fy, self.intrinsics.ppx,  self.intrinsics.ppy)

	def end_stream(self):
		"""Ends the stream."""
		self.__pipe.stop()

	def _get_config(self, stream_origin):
		"""Set up configuration for the stream."""
		return rs2.config()

class Recording(Stream):
	"""Class to handle the interaction with the Realsense API for realsense bag files"""
=======
import time
import datetime
from abc import ABC, abstractmethod


# # Setting up a logger that will write log messages in the 'stream.log' file.
# logger = logging.getLogger(__name__)
# fh = logging.FileHandler('stream.log', 'w', 'utf-8')
# fh.setLevel(logging.DEBUG)
# formatter = logging.Formatter('- %(module)s - %(levelname)-8s: %(message)s')
# fh.setFormatter(formatter)
# logger.addHandler(fh)

DEVICE = None
if hasattr(o3d, 'cuda'):
    DEVICE = o3d.core.Device('cuda:0')
else:
    DEVICE = o3d.core.Device('cpu:0')


class NoMoreFrames(Exception):
    pass


class DualStreamError(Exception):
    pass


class Stream(ABC):
    """Abstract Parent Class to handle the interactions with the RealSense API"""

    @abstractmethod
    def __init__(self, stream_source):
        """Initialise stream and define stream settings."""

    @abstractmethod
    def get_frames(self):
        pass

    @property
    def frame(self):
        pass

    @frame.setter
    def frame(self, new_frame):
        """
        Ensures that the frame attribute is only modified by fetching a new frame from the camera.

        Args:
            new_frame: New frame to replace existing frame.
        """
        logging.warning('Manually setting the \'frame\' attribute is not allowed, use \'get_frame\' instead')

    @property
    @abstractmethod
    def pose(self):
        pass

    @property
    @abstractmethod
    def pcd(self):
        pass

    @pcd.setter
    def pcd(self, pcd):
        """
        Ensures that the pcd attribute is only modified by computing a Point cloud from the current frame.

        Args:
            pcd: New point cloud to replace the existing point cloud.
        """
        logging.warning('Manually setting the \'pcd\' attribute is not allowed, use \'compute_pcd\' instead')

    @abstractmethod
    def compute_pcd(self, new_frame=False):
        pass

    @abstractmethod
    def load_calibration(self, filename=None):
        pass

    @abstractmethod
    def end_stream(self):
        pass

    @abstractmethod
    def start_stream(self):
        pass


class Camera(Stream):
    """Class to handle the interaction with the Realsense API for real-time frame capture"""

    def __init__(self, device, **kwargs):
        """
        Initialise the camera settings and start the stream.
        Args:
            device(rs2.device): Realsense device object pointing to a camera(rs2.device).
            cal_file(string): Filepath to the calibration file
        """
        # Initialising frame attribute.
        self._frame = None
        self._timestamp = None
        self._pose = None
        self._device = device

        # Setting default initialisation option
        init_options = {
            'cal_file': None,
            'emitter_enabled': True,
            'laser_power': 'max',
            'max_distance': 200,
            'min_distance': 0,
            'temporal_smooth_alpha': 1,
            'temporal_smooth_delta': 100,
            'temporal_persistency_idx': 8,
            'threshold_max': 1.3,
            'threshold_min': 0.1,
            'depth_image_width': 1280,
            'depth_image_height': 720,
            'depth_image_format': rs2.format.z16,
            'depth_image_fps': 30,
            'color_image_width': 1280,
            'color_image_height': 720,
            'color_image_format': rs2.format.rgb8,
            'color_image_fps': 30,
            'inter_cam_sync_mode': 0
        }
        for name, value in kwargs.items():
            if name in init_options:
                init_options[name] = value
        if init_options['cal_file'] is not None:
            self.load_calibration(kwargs['cal_file'])


        # Realsense point cloud object useful for the compute_pcd method. For internal class use only.
        self._rs_pc = rs2.pointcloud()

        # A point cloud object representing the latest frame. Stored in a Open3D Tensor PointCloud format.
        self._pcd = o3d.t.geometry.PointCloud(device=DEVICE)


        # Initialise serial number early as it is needed for Stream configuration
        self.serial = device.get_info(rs2.camera_info.serial_number)

        # Indicate whether the camera has warmed up. If false, need to leave the camera running
        # for 10-15frames before any get_frames can be used.
        self.warmed = False

        # pipeline that controls the acquisition of frames.
        self._pipe = rs2.pipeline()

        # Initialise config object
        self._cfg = rs2.config()

        # Configure the camera with the default setting.
        self._cfg.enable_device(self.serial)

        # Configure stream format (resolution, frame rate, etc.)
        # NEED TO TEST TO ENSURE L515 COMPATIBILITY
        self._cfg.enable_stream(rs2.stream.color, 1280, 720, rs2.format.rgb8, 30)
        self._cfg.enable_stream(rs2.stream.depth, 1280, 720, rs2.format.z16, 30)

        # Object that align depth and color.
        self.__align_to_color = rs2.align(rs2.stream.color)

        # Model of the camera that captured this stream.
        self.model = device.get_info(rs2.camera_info.name)


        # Depth sensor object to access the depth scale
        depth_sensor = device.first_depth_sensor()

        # Depth Scale, indicating to convert the data to realworld distances
        self._depth_scale = depth_sensor.get_depth_scale()

        # Pinhole camera intrinsics for depth camera
        self._intrinsics = depth_sensor.get_stream_profiles()[0].as_video_stream_profile().intrinsics

        if depth_sensor.supports(rs2.option.emitter_enabled):
            depth_sensor.set_option(rs2.option.emitter_enabled, init_options['emitter_enabled'])

        if depth_sensor.supports(rs2.option.laser_power):
            if init_options['laser_power'] == 'max':
                laser = depth_sensor.get_option_range(rs2.option.laser_power)
                depth_sensor.set_option(rs2.option.laser_power, laser.max)
            elif init_options['laser_power'] == 'min':
                laser = depth_sensor.get_option_range(rs2.option.laser_power)
                depth_sensor.set_option(rs2.option.laser_power, laser.min)
            else:
                depth_sensor.set_option(rs2.option.laser_power, init_options['laser_power'])

        if depth_sensor.supports(rs2.option.max_distance):
            depth_sensor.set_option(rs2.option.max_distance, init_options['max_distance'])

        if depth_sensor.supports(rs2.option.min_distance):
            depth_sensor.set_option(rs2.option.min_distance, init_options['min_distance'])

        if depth_sensor.supports(rs2.option.inter_cam_sync_mode):
            depth_sensor.set_option(rs2.option.inter_cam_sync_mode, init_options['inter_cam_sync_mode'])

        self._threshold_filter = rs2.threshold_filter(init_options['threshold_min'], init_options['threshold_max'])

        ############################################################
        # TESTING 123
        self._temporal_filter = rs2.temporal_filter(init_options['temporal_smooth_alpha'],
                                                    init_options['temporal_smooth_delta'],
                                                    init_options['temporal_persistency_idx'])

        self._filters = {
            "threshold": self._threshold_filter,
            "temporal": self._temporal_filter
        }

        #########################################################

    @property
    def frame(self):
        """
        Access the last frame.

        Returns:
            frame: A tuple containing the last frame ordered (depth, colour)
        """
        if self._frame is None:
            self._frame = self.get_frames()
        return self._frame

    @property
    def pose(self):
        """
        Access the 4x4 matrix representing the camera pose.

        Returns:
            pose(o3d.core.Tensor): a 4x4 matrix representing the camera to world transform
        """

        if self._pose is None:
            try:  # Try because we're calling load_calibration without a filename and using the default filename and
                # location
                self.load_calibration()
            except OSError as e:
                logging.error("Could not find the default calibration file for camera with serial number: "
                              + self.serial)
                return o3d.core.Tensor(np.identity(4), dtype=o3d.core.Dtype.Float32, device=DEVICE)
        return self._pose

    @property
    def pcd(self):
        """
        Access the point cloud form of the current frame.

        Returns:
            pcd(o3d.t.geometry.PointCloud): A tensor-based Open3D point cloud object.
        """
        if self._pcd.is_empty():
            self.compute_pcd()
        return self._pcd

    @pcd.setter
    def pcd(self, pcd):
        """
        Ensures pcd is read-only

        Args:
            pcd: New point cloud
        """
        logging.warning("tried to manually set a new point cloud")
        pass

    @property
    def intrinsics(self):
        """
        Access the camera's pinhole camera intrinsics.

        Returns:
            intrinsics(o3d.t.Tensor): 3x3 pinhole camera intrinsics matrix
        """
        return o3d.core.Tensor([[self._intrinsics.fx, 0, self._intrinsics.ppx],
                                [0, self._intrinsics.fy, self._intrinsics.ppy], [0, 0, 1]],
                               dtype=o3d.core.Dtype.Float32, device=DEVICE)

    @property
    def depth_scale(self):
        """
        Conversion factor to go from raw depth data to depth in meters. It is = to 0.001 by default for Realsense
        cameras. Warning: Open3D's depth_scale is = 1/depth_scale.

        Returns:
            depth_scale (float): scaling factor to get depth from Z16 to depth in meters.
        """
        return self._depth_scale

    @property
    def timestamp(self):
        """
        Access the timestamp of the latest frame

        Returns:
            timestamp: Timestamp of the most recent frame (ms), averaged of the two streams' timestamp.
        """

        return self._timestamp

    @timestamp.setter
    def timestamp(self, timestamp):
        """
        Ensure timestamp is read-only.

        Args:
            timestamp: New timestamp
        """
        logging.warning("Tried to manually change the timestamp")
        pass

    @property
    def sensor_temp(self):
        """
        ASIC depth sensor temperature

        Returns:
            sensor_temp(float): sensor temperature
        """
        return self._pipe.get_active_profile().get_device().\
            first_depth_sensor().get_option(rs2.option.projector_temperature)

    @sensor_temp.setter
    def sensor_temp(self, temp):
        """
        Ensure temperature is read-only.

        Args:
            temp: New temperature value
        """
        logging.warning("Tried to manually change the sensor temperature")
        pass

    @property
    def projector_temp(self):
        """
        Projector depth sensor temperature

        Returns:
            projector_temp(float): projector temperature
        """
        return self._pipe.get_active_profile().get_device().\
            first_depth_sensor().get_option(rs2.option.projector_temperature)

    @projector_temp.setter
    def projector_temp(self, temp):
        """
        Ensure temperature is read-only.

        Args:
            temp: New temperature value
        """

        logging.warning("Tried to manually change the projector temperature")
        pass

    def compute_pcd(self, new_frame=False):
        """
         Computes a Point Cloud from the newest acquired frame.
         Args:
             new_frame (bool): to determine whether a new frame should be acquired first.
         Returns:
             pcd (Open3d.t.Geometry.PointCloud): The point cloud representation of the newest acquired frame in an
                Open3D Tensor PointCloud format.
         """

        if new_frame:
            self.get_frames('o3d')

        if type(self.frame[0]) == rs2.depth_frame or type(self.frame[0]) == rs2.frame:
            self._rs_pc.map_to(self.frame[1])
            # Get the raw point cloud data
            dat = self._rs_pc.calculate(self.frame[0])
            # Changes how the data is "viewed" without making changes to the memory. Results in a list of 3D coordinates
            depth_dat = np.asanyarray(dat.get_vertices()).view(np.float32).reshape([-1, 3])
            # Reformat the colour data into a list of RGB values
            col_dat = np.asanyarray(self.frame[1].get_data()).reshape([-1, 3])
            col_t = o3d.core.Tensor(col_dat, device=DEVICE)
            depth_t = o3d.core.Tensor(depth_dat, device=DEVICE)
            self._pcd.point["positions"] = depth_t
            self._pcd.point["colors"] = col_t
        else:
            rgbdim = o3d.t.geometry.RGBDImage(self.frame[1], self.frame[0])
            if self._pose is None:
                self._pcd = o3d.t.geometry.PointCloud.create_from_rgbd_image(rgbdim, self.intrinsics, depth_scale=1000,
                                                                             depth_max=1.5)
            else:
                self._pcd = o3d.t.geometry.PointCloud.create_from_rgbd_image(rgbdim, self.intrinsics,
                                                                             extrinsics=self.pose.inv(),
                                                                             depth_scale=1000,
                                                                             depth_max=1.5)

        return self._pcd

    def load_calibration(self, filename=None):
        """
        Initiates the pose attribute from a calibration file.
        Args:
            filename: String containing the filename of the calibration file.
        Returns:
            pose (numpy ndarray): a 4x4 matrix representing the camera to world transform
        """
        if filename is None:
            filename = self.serial + "_cal.txt"
        self._pose = o3d.core.Tensor(np.loadtxt(filename), device=DEVICE)

        return self._pose

    ############################################################
    # TESTING 123
    def _rs_filter(self, rs_depth, filters):
        """

        Args:
            rs_depth(rs2.depth_frame): Realsense depth frame to be filtered.
            filters(list(str)): List of filters to be applied.

        Returns:
            f_depth(rs2.depth_frame): Filtered Realsense frame

        """
        if filters is None:
            logging.warning("Tried to call a filter without specifying a filter")
            return
        f_depth = rs_depth
        for f in filters:
            f_depth = self._filters[f].process(f_depth)
        return f_depth

    # Encoding will be deprecated later, for now used for backward compatibility
    def get_frames(self, encoding='o3d', filtering=True, filters=["threshold"]):
        """
        Fetch an aligned depth and color frame.
        Args:
            encoding(List[char]): a flag that determines the type of the returned frame.
            filtering(bool): Filters are turned on if set to True
            filters(list(str)): Name of the filter to be applied.
        Returns:
            frame: a tuple with a depth and colour frame ordered (depth, colour). The type of the returned
        frames depend on the input value for encoding.
        """
        if not self.warmed:
            self.warmup()
        frames = self._pipe.wait_for_frames()

        aligned_frames = self.__align_to_color.process(frames)

        rs_depth = aligned_frames.get_depth_frame()
        rs_color = aligned_frames.get_color_frame()
        if filtering:
            rs_depth = self._rs_filter(rs_depth, filters)
        self._timestamp = rs_depth.timestamp
        if encoding == 'o3d':
            np_depth = np.asanyarray(rs_depth.get_data())
            np_color = np.asanyarray(rs_color.get_data())
            depth = o3d.t.geometry.Image(o3d.core.Tensor(np_depth, device=DEVICE))
            color = o3d.t.geometry.Image(o3d.core.Tensor(np_color, device=DEVICE))
            self._frame = (depth, color)

        else:
            self._frame = (rs_depth, rs_color)

        # Reset the point cloud as it no longer represents the current frame. This will force calling of
        # compute_pcd method if the pcd attribute is accessed prior to a call to compute_pcd.
        self._pcd = o3d.t.geometry.PointCloud(device=DEVICE)
        return self._frame

    def warmup(self):
        """"Warmup the camera before frame acquisition"""
        for i in range(30):
            self._pipe.wait_for_frames()
        self.warmed = True
        # self.intrinsics = frames.get_depth_frame().get_profile().as_video_stream_profile().intrinsics

    def o3d_intrinsics(self):
        """
        Transform the camera intrinsics to an open_3D format.
         Returns:
            intrinsics(o3d.camera.PinholeCameraIntrinsic): Return the intrinsics of the camera in an open3D format.
        """
        return o3d.camera.PinholeCameraIntrinsic(self._intrinsics.width, self._intrinsics.height, self._intrinsics.fx,
                                                 self._intrinsics.fy, self._intrinsics.ppx, self._intrinsics.ppy)

    def get_rs_intrinsics(self):
        """
        Transform the camera intrinsics to an open_3D format.
        Returns:
            intrinsics: Return the intrinsics of the camera in a realsense format.
        """

        return self._intrinsics

    def end_stream(self):
        """End the stream."""
        self._pipe.stop()
        self.warmed = False

    def start_stream(self, rec=False, bag_file=None):
        """
        Starts or restarts the stream.
        Args:
            rec: Bool to indicate whether a recording should be created
            bag_file: filepath to the desired location for the recorded file.
        """
        if rec:
            if bag_file is None:
                bag_file = self.serial + '_' + time.localtime() + '.bag'
            else:
                try:
                    if bag_file[-4:] != '.bag':
                        bag_file = bag_file + '.bag'
                except TypeError:
                    logging.warning('filename of bag file is not a string, using default filename instead')
                    bag_file = self.serial + time.localtime() + '.bag'
            self._cfg.enable_record_to_file(bag_file)
        self._pipe.start(self._cfg)
        self.warmup()


class Recording(Stream):
    """Class to handle the interaction with the Realsense API for realsense bag files."""

    def __init__(self, device, filename=None):
        """
        Args:
            device: link to a bag file containing a recording.
        """
        self._frame = None

        if filename is not None:
            self.load_calibration(filename)
        else:
            self._pose = None

        self._timestamp = None

        # Realsense point cloud object useful for the compute_pcd method. For internal class use only.
        self._rs_pc = rs2.pointcloud()

        # Realsense threshold filter object for processing frames.
        self._threshold_filter = rs2.threshold_filter(0.1, 1.3)

        # Realsense spatial filter that lower noise and preserve edges.
        self._spatial_filter = rs2.spatial_filter()

        ############################################################
        # TESTING 123
        self._temporal_filter = rs2.temporal_filter(1, 100, 8)

        self._filters = {
            "threshold": self._threshold_filter,
            "temporal": self._temporal_filter,
            "spatial": self._spatial_filter
        }

        # A point cloud object representing the latest frame. Stored in a Open3D Tensor PointCloud format.
        self._pcd = o3d.t.geometry.PointCloud(device=DEVICE)

        # Initialise config object
        self._cfg = rs2.config()

        # Configure the camera with the default setting.
        self._cfg.enable_device_from_file(device, False)

        ctx = rs2.context()

        # Realsense device object to access device metadata.
        self._device = ctx.load_device(device)

        # pipeline that controls the acquisition of frames.
        self._pipe = None

        # Object that align depth and color.
        self._align_to_color = rs2.align(rs2.stream.color)

        # Serial number of the camera that captured this stream.
        self.serial = self._device.get_info(rs2.camera_info.serial_number)

        # Model of the camera that captured this stream.
        self.model = self._device.get_info(rs2.camera_info.name)

        # Access unit in which the depth is saved
        depth_sensor = self._device.first_depth_sensor()

        self._depth_scale = depth_sensor.get_depth_scale()

        # Pinhole camera intrinsics for depth camera
        self._intrinsics = depth_sensor.get_stream_profiles()[0].as_video_stream_profile().intrinsics

        self._playback = None

    @property
    def frame(self):
        """
        Access the last frame.

        Returns:
            frame: A tuple containing the last frame ordered (depth, colour)
        """
        if self._frame is None:
            self._frame = self.get_frames()
        return self._frame

    @property
    def pose(self):
        """
        Access the 4x4 matrix representing the camera pose.

        Returns:
            pose (o3d.core.Tensor): a 4x4 matrix representing the camera to world transform
        """

        if self._pose is None:
            try:  # Try because we're calling load_calibration without a filename and using the default filename and
                # location
                self.load_calibration()
            except OSError as e:
                logging.error("Could not find the default calibration file for camera with serial number: "
                              + self.serial)
                return o3d.core.Tensor(np.identity(4), dtype=o3d.core.Dtype.Float32, device=DEVICE)
        return self._pose

    @property
    def pcd(self):
        """
        Access the point cloud form of the current frame.

        Returns:
            pcd(o3d.t.geometry.PointCloud): A tensor-based Open3D point cloud object.
        """
        if self._pcd.is_empty():
            self.compute_pcd(False)

        return self._pcd

    @property
    def intrinsics(self):
        """
        Access the camera's pinhole camera intrinsics.

        Returns:
            intrinsics (o3d.t.Tensor): 3x3 pinhole camera intrinsics matrix
        """
        return o3d.core.Tensor([[self._intrinsics.fx, 0, self._intrinsics.ppx],
                                [0, self._intrinsics.fy, self._intrinsics.ppy], [0, 0, 1]],
                               dtype=o3d.core.Dtype.Float32, device=DEVICE)

    @property
    def depth_scale(self):
        """
        Conversion factor to go from raw depth data to depth in meters. It is = to 0.001 by default for Realsense
        cameras. Warning: Open3D's depth_scale is = 1/depth_scale.

        Returns:
            depth_scale (float): scaling factor to get depth from Z16 to depth in meters.
        """
        if self._depth_scale is None:
            self._depth_scale = self._device.first_depth_sensor().get_depth_scale()

        return self._depth_scale

    @property
    def timestamp(self):
        """
        Access the timestamp of the latest frame

        Returns:
            timestamp(float): Timestamp of the most recent frame (ms), averaged of the two streams' timestamp.
        """

        return self._timestamp

    @timestamp.setter
    def timestamp(self, timestamp):
        """
        Ensure timestamp is read-only.

        Args:
            timestamp: New timestamp
        """
        logging.warning("Tried to manually change the timestamp")
        pass

    @property
    def sensor_temp(self):
        """
        ASIC depth sensor temperature

        Returns:
            sensor_temp(float): sensor temperature
        """
        return self._device.first_depth_sensor().get_option(rs2.option.asic_temperature)

    @sensor_temp.setter
    def sensor_temp(self, temp):
        """
        Ensure temperature is read-only.

        Args:
            temp: New temperature value
        """
        logging.warning("Tried to manually change the sensor temperature")
        pass

    @property
    def projector_temp(self):
        """
        Projector depth sensor temperature

        Returns:
            projector_temp(float): projector temperature
        """
        return self._device.first_depth_sensor().get_option(rs2.option.projector_temperature)

    @projector_temp.setter
    def projector_temp(self, temp):
        """
        Ensure temperature is read-only.

        Args:
            temp: New temperature value
        """

        logging.warning("Tried to manually change the projector temperature")
        pass

    def seek(self, time_delta):
        """
        Args:
            time_delta:
        Returns:
        """
        self._playback.seek(time_delta)

    def compute_pcd(self, new_frame=False, depth_max=1.5):
        """
        Computes a Point Cloud from the newest acquired frame.
        Args:
            new_frame(bool): Bool to determine whether a new frame should be acquired first.
            depth_max(float): Depth threshold when computer the point cloud.
        Returns:
            pcd(o3d.t.Geometry.PointCloud): the point cloud representation of the newest acquired frame in an Open3D
                                            Tensor PointCloud format.
        """

        if new_frame:
            self.get_frames('o3d')

        if type(self.frame[0]) == rs2.depth_frame or type(self.frame[0]) == rs2.frame:
            self._rs_pc.map_to(self.frame[1])
            # Get the raw point cloud data
            dat = self._rs_pc.calculate(self.frame[0])
            # Changes how the data is "viewed" without making changes to the memory. Results in a list of 3D coordinates
            depth_dat = np.asanyarray(dat.get_vertices()).view(np.float32).reshape([-1, 3])
            # Reformat the colour data into a list of RGB values
            col_dat = np.asanyarray(self.frame[1].get_data()).reshape([-1, 3])
            col_t = o3d.core.Tensor(col_dat, device=DEVICE)
            depth_t = o3d.core.Tensor(depth_dat, device=DEVICE)
            self._pcd.point["positions"] = depth_t
            self._pcd.point["colors"] = col_t
        else:
            rgbdim = o3d.t.geometry.RGBDImage(self.frame[1], self.frame[0])
            self._pcd = o3d.t.geometry.PointCloud.create_from_rgbd_image(rgbdim, self.intrinsics, depth_scale=1000,
                                                                         depth_max=depth_max)
        if self._pose is not None:
            self._pcd.transform(self._pose)

        return self._pcd

    def load_calibration(self, filename=None):
        """
        Initiates the pose attribute from a calibration file.
        Args:
            filename: String containing the filename of the calibration file.
        Returns:
            pose (numpy ndarray): a 4x4 matrix representing the camera to world transform
        """
        if filename is None:
            filename = self.serial + "_cal.txt"
        self._pose = o3d.core.Tensor(np.loadtxt(filename), device=DEVICE)

        return self._pose

############################################################
# TESTING 123
    def _rs_filter(self, rs_depth, filters):
        """
        Applies all the filter listed in the filters input argument. This function only works for realsense filters and
        the filter values are as defined in the class init method. Future development will allow for filter value to
        be added to a .json setting file.

        Args:
            rs_depth(rs2.depth_frame): Realsense depth frame to be filtered.
            filters(list(str)): List of filters to be applied.

        Returns:
            f_depth(rs2.depth_frame): Filtered Realsense frame

        """
        if filters is None:
            logging.warning("Tried to call a filter without specifying a filter")
            return
        f_depth = rs_depth
        for f in filters:
            f_depth = self._filters[f].process(f_depth)
        return f_depth

        # Encoding will be deprecated later, for now used for backward compatibility

    def get_frames(self, encoding='o3d', filtering=True, filters=['threshold']):
        """
        Fetch an aligned depth and color frame.
        Args:
            encoding(List[char]): a flag that determines the type of the returned frame.
            filtering(bool): Filters are turned on if set to True
            filters(list(str)): Name of the filter to be applied.
        Returns:
            frame: a tuple with a depth and colour frame ordered (depth, colour). The type of the returned
        frames depend on the input value for encoding.
        """
        try:
            if not self._playback.current_status() == rs2.playback_status.stopped and self._frame is None:
                pass
            elif self._playback.current_status() == rs2.playback_status.stopped:
                # Raise a specific realsense error if get_frames was called before start_stream or after end_stream
                # self._pipe.get_active_profile()

                # If the above statement doesn't raise an exception, assume we reached the end of the file.
                raise NoMoreFrames("Reached the end of the stream")
        except AttributeError:
            pass
>>>>>>> 19d822b2

	def __init__(self, bag_file):
		"""Initialise playback setting and start the stream"""

		Stream.__init__(self,bag_file)

<<<<<<< HEAD
		#Specificy that this device is from a captured stream
		self.__playback = self._Stream__device.as_playback()

		#Enable frame by frame access
		self.__playback.set_real_time(False)

	def _get_config(self, bag_file):
		"""Set up configuration for the stream."""
		cfg = rs2.config()
		#Configure the camera with the default setting.
		cfg.enable_device_from_file(bag_file, False)
		return cfg

	def get_frames(self):
		"""return an aligned depth and color frame"""
		try:
			if not self.__playback.current_status() == rs2.playback_status.stopped and self._Stream__first:
				self._Stream__first = False
				return self.frame
			elif self.__playback.current_status() == rs2.playback_status.stopped:
				raise NoMoreFrames("Reached the end of the stream")
		except AttributeError:
			pass

		frames = self._Stream__pipe.wait_for_frames()
		aligned_frames = self._Stream__align_to_color.process(frames)
		rs_depth = aligned_frames.get_depth_frame()
		rs_color = aligned_frames.get_color_frame()
=======
        rs_depth = aligned_frames.get_depth_frame()
        if filtering:
            rs_depth = self._rs_filter(rs_depth, filters)
        rs_color = aligned_frames.get_color_frame()
        self._timestamp = rs_depth.timestamp
        if encoding == 'o3d':
            np_depth = np.asanyarray(rs_depth.get_data())
            np_color = np.asanyarray(rs_color.get_data())
            depth = o3d.t.geometry.Image(o3d.core.Tensor(np_depth.astype(np.float32), device=DEVICE)).\
                filter_bilateral(7, 0.05, 10)
            color = o3d.t.geometry.Image(o3d.core.Tensor(np_color, device=DEVICE))
            self._frame = (depth, color)
        else:
            self._frame = (rs_depth, rs_color)

        # Reset the point cloud as it no longer represents the current frame. This will force calling of
        # compute_pcd method if the pcd attribute is accessed prior to a call to compute_pcd.
        self._pcd = o3d.t.geometry.PointCloud(device=DEVICE)
        return self._frame

    def get_o3d_intrinsics(self):
        """
        Transform the camera intrinsics to an open_3D format.
         Returns:
            intrinsics(o3d.camera.PinholeCameraIntrinsic): Return the intrinsics of the camera in an open3D format.
        """
>>>>>>> 19d822b2

		if self._Stream__first:
			self.intrinsics = rs_depth.get_profile().as_video_stream_profile().intrinsics

<<<<<<< HEAD
		np_depth = np.float32(rs_depth.get_data())*1/65535
		np_color = np.asanyarray(rs_color.get_data())

		depth = o3d.t.geometry.Image(o3d.core.Tensor(np_depth))
		color = o3d.t.geometry.Image(o3d.core.Tensor(np_color))
=======
    def get_rs_intrinsics(self):
        """
            Transform the camera intrinsics to an open_3D format.
             Returns:
                intrinsics: Return the intrinsics of the camera in a realsense format.
        """
>>>>>>> 19d822b2

		self.frame = (depth, color)
		return self.frame

<<<<<<< HEAD

class Camera(Stream):
	"""Class to handle the interaction with the Realsense API for real-time frame capture"""
=======
    def end_stream(self):
        """End the stream."""
        self._pipe.stop()
        while self._playback.current_status() != rs2.playback_status.stopped:
            time.sleep(0.01)

    def start_stream(self, offset=1):
        """Starts or restarts the stream."""
        # Specify that this device is from a captured stream
        self._pipe = rs2.pipeline()
        pipe_profile = self._pipe.start(self._cfg)
        self._device = pipe_profile.get_device()
        self._playback = self._device.as_playback()

        # Enable frame by frame access
        self._playback.set_real_time(False)
        temp = self._pipe.try_wait_for_frames(50)

        if not temp[0]:
            self._playback.seek(datetime.timedelta(seconds=offset))
            if not self._pipe.try_wait_for_frames(50)[0]:
                # Should log this.
                self.start_stream(offset=offset + 0.5)
        while self._playback.current_status() != rs2.playback_status.playing:
            time.sleep(0.01)


class DualStream(Stream, ABC):
    """ Abstract class to handle a stream from two devices (2 cameras or 2 recordings)."""

    @abstractmethod
    def __init__(self, stream1, stream2):
        """ Initialise the dual stream."""

    @abstractmethod
    def get_frames(self):
        pass

    @property
    @abstractmethod
    def frame(self):
        pass

    @frame.setter
    def frame(self, new_frame):
        """
            Ensures that the frame attribute is only modified by fetching a new frame from the camera.
            Args:
                new_frame: New frame to replace existing frame.
        """
        logging.warning('Manually setting the \'frame\' attribute is not allowed.')

    @property
    @abstractmethod
    def stream1(self):
        pass

    @stream1.setter
    def stream1(self, new_stream):
        """
            Ensures that the stream is only set during initialization.
        Args:
            new_stream: New stream to replace the existing stream1.
        """
        logging.warning('Tried to reset \'stream1\', stream attributes can only be set during initialization.')

    @property
    @abstractmethod
    def stream2(self):
        pass

    @stream2.setter
    def stream2(self, new_stream):
        """
            Ensures that the stream is only set during initialization.
        Args:
            new_stream: New stream to replace the existing stream1.
        """
        logging.warning('Tried to reset \'stream2\', stream attributes can only be set during initialization.')

    @property
    @abstractmethod
    def pose(self):
        pass

    @abstractmethod
    def load_calibration(self, filename=None):
        pass

    @abstractmethod
    def start_stream(self):
        pass

    @abstractmethod
    def end_stream(self):
        pass


class DualRecording(DualStream):
    """Class to handle the interaction with the Realsense API when handling bag file recordings from 2 cameras."""

    def __init__(self, stream1, stream2, cal_file=None):
        """
        Initializes the DualRecording object by setting both stream property
        Args:
            stream1: First stream of the dual stream.
            stream2: Second stream of the dual stream.
            cal_file(list:string): list of filepath to the calibration files
        """
        # Initialising frame attribute.
        self._frame = None

        # Timestamp of the most current depth frame.
        self._timestamp = None

        if cal_file is not None:
            self.load_calibration(cal_file)
        else:
            self._pose = None

        # A point cloud object representing the latest frame. Stored in a Open3D Tensor PointCloud format.
        self._pcd = o3d.t.geometry.PointCloud(device=DEVICE)

        # Check if input is a recording object or a filepath to a recording
        if type(stream1) == Recording:
            self._stream1 = stream1
        else:
            try:
                self._stream1 = Recording(stream1)
            except RuntimeError:
                logging.error('Could not resolve the input for \'stream1\'.')
                raise ValueError('Could not resolve the input for \'stream1\'.' )
        if type(stream2) == Recording:
            self._stream2 = stream2
        else:
            try:
                self._stream2 = Recording(stream2)
            except RuntimeError:
                logging.error('Could not resolve the input for \'stream2\'.')
                raise ValueError('Could not resolve the input for \'stream2\'.')

    @property
    def stream1(self):
        """
            Access the first stream.
        Returns:
            stream1: The first stream.
        """
        return self._stream1

    @property
    def stream2(self):
        """
            Access the second stream.
        Returns:
            stream2: The first stream.
        """
        return self._stream2

    @property
    def frame(self):
        """
        Access the last frame.
        Returns:
            frame: A tuple containing the last frame ordered (depth, colour)
        """
        if self._frame is None:
            self._frame = self.get_frames()
        return self._frame

    @property
    def pose(self):
        """
        Access the 4x4 matrices representing the cameras' poses.
        Returns:
            pose (numpy ndarray): a tuple of 4x4 matrix representing the cameras to world transform
        """

        if self._pose is None:
            try:  # Try because we're calling load_calibration with the default filename
                self.load_calibration()
            except IOError:  # Need to doublecheck that this is the right exception.
                pass  # Need to ensure proper error message is raised here.
        return self._pose

    @property
    def pcd(self):
        """
        Access the point cloud form of the current frame.
        Returns:
            pcd: A tensor-based Open3D point cloud object.
        """
        if self._pcd.is_empty():
            self.compute_pcd()

        return self._pcd

    @pcd.setter
    def pcd(self, pcd):
        """
        Ensures pcd is read-only
        Args:
            pcd: New point cloud
        """
        logging.warning("tried to manually set a new point cloud")
        pass

    @property
    def timestamp(self):
        """
        Access the timestamp of the latest frame
        Returns:
            timestamp: Timestamp of the most recent frame (ms), averaged of the two streams' timestamp.
        """

        return self._timestamp

    @timestamp.setter
    def timestamp(self, timestamp):
        """
        Ensure timestamp is read-only.
        Args:
            timestamp: New timestamp
        """
        logging.warning("Tried to manually change the timestamp")
        pass

    def seek(self, time_delta):
        """
        Args:
            time_delta:
        Returns:
        """
        self.stream1.seek(time_delta)
        self.stream2.seek(time_delta)

    def compute_pcd(self, new_frame=False):
        """
        Computes a Point Cloud from the newest acquired frame.
        Args:
            new_frame: Bool to determine whether a new frame should be acquired first.
        Returns:
            pcd: the point cloud representation of the newest acquired frame in an Open3D Tensor PointCloud format.
        """

        if new_frame:
            self.get_frames()

        if self._pose is None:
            if self._stream1.pose is None or self._stream2.pose is None:
                logging.warning("Tried to compute a dual point cloud of a stream that has not been calibrated.")
                try:
                    self.load_calibration()
                except DualStreamError:
                    raise DualStreamError("Cannot compute the point cloud of a dual stream that has not been "
                                          "calibrated.")
            else:
                self._pose = (self._stream1.pose, self._stream2.pose)
        pcd1 = self.stream1.compute_pcd(new_frame)
        pcd2 = self.stream2.compute_pcd(new_frame)

        self._pcd = pcd1 + pcd2
        return self._pcd

    def load_calibration(self, filename=None, force=False):
        """
        Uses each stream's load_calibration method to initiate their pose attribute.
        Args:
            filename: list of two strings containing the filename of the calibration files.
            force(bool): If True, will always prioritise calibration in file. Otherwise, prioritise pre-existing
                        calibration
        """

        if filename is not None:
            if len(filename) == 2:
                pose1 = self.stream1.load_calibration(filename[0])
                pose2 = self.stream2.load_calibration(filename[1])
            else:
                logging.warning("load_calibration method of a DualRecording object can only accept a list of exactly 2 "
                                "files")
                try:
                    pose1 = self.stream1.load_calibration()
                    pose2 = self.stream2.load_calibration()
                except OSError:
                    logging.error("Could not complete calibration with default filename for DualStream object")
                    raise DualStreamError("Tried to complete default calibration but could not find calibration files")
        else:
            if force is False:
                try:
                    if self.stream1.pose is not None:
                        pose1 = self.stream1.pose
                    else:
                        pose1 = self.stream1.load_calibration()
                    if self.stream2.pose is not None:
                        pose2 = self.stream2.pose
                    else:
                        pose2 = self.stream2.load_calibration()
                except OSError:
                    logging.error("Could not complete calibration with default filename for DualStream object")
                    raise DualStreamError("Tried to complete default calibration but could not find calibration files")
            else:
                try:
                    pose1 = self.stream1.load_calibration()
                    pose2 = self.stream2.load_calibration()
                except OSError:
                    logging.error("Could not complete calibration with default filename for DualStream object")
                    raise DualStreamError("Tried to complete default calibration but could not find calibration files")

        self._pose = (pose1, pose2)
        return self._pose

    def get_frames(self, encoding='o3d', filtering=True, filters=["threshold"]):
        """
        Fetch new frame and ensure temporal alignment.

        Args:
            encoding(List[char]): a flag that determines the type of the returned frame.
            filtering(bool): Filters are turned on if set to True
            filters(List[str]): List of filters to be applied to the newly fetched frames

        Returns:
            frame(Tuple): A tuple with a frame from each of the camera. The type of the returned frames depend on the
                          input value for encoding.

        """
        # Getting new frames with a call  to the cameras.
        f1 = self._stream1.get_frames(encoding=encoding, filtering=filtering, filters=filters)
        f2 = self._stream2.get_frames(encoding=encoding, filtering=filtering, filters=filters)

        # Get the delay between the depth frames of each camera
        diff = self.stream2.timestamp - self.stream1.timestamp
        # If delay is more than 30ms, figure out which camera is behind and call new frames from that camera until
        # Both cameras are synchronised.
        while np.abs(diff) > 100:
            if diff > 100:
                print("Timestamps:" + str(self.stream1.timestamp) + " " + str(self.stream2.timestamp))
                f1 = self._stream1.get_frames(encoding=encoding, filtering=filtering)
                diff = self.stream2.timestamp - self.stream1.timestamp
                continue
            elif diff < -100:
                print("Timestamps:" + str(self.stream1.timestamp) + " " + str(self.stream2.timestamp))
                f2 = self._stream2.get_frames(encoding=encoding, filtering=filtering)
                diff = self.stream2.timestamp - self.stream1.timestamp
                continue

        self._timestamp = (self.stream1.timestamp + self.stream2.timestamp)/2
        self._frame = (f1, f2)

        # Reset the point cloud as it no longer represents the current frame. This will force calling of
        # compute_pcd method if the pcd attribute is accessed prior to a call to compute_pcd.
        self._pcd = o3d.t.geometry.PointCloud(device=DEVICE)
        return self._frame

    def start_stream(self):
        """Starts or restarts the stream by starting both stream1 and stream2."""

        self._stream1.start_stream()
        self._stream2.start_stream()
        time.sleep(0.0001)

    def end_stream(self):
        """Ends the stream by ending both stream1 and stream2."""

        self._stream1.end_stream()
        self._stream2.end_stream()


class DualCamera(DualStream):
    """Class to handle the interaction with the Realsense API when handling realtime streams from 2 cameras."""

    def __init__(self, stream1, stream2, cal_file=None):
        """
        Initialises the DualCamera object by setting both stream properties
        Args:
            stream1(spygrt.stream.Camera): First stream of the dual stream.
            stream2(spygrt.stream.Camera): Second stream of the dual stream.
            cal_file(list:string): list of filepath to the calibration files
        """
        # Initialising frame attribute.
        self._frame = None

        # Timestamp of the most current depth frame.
        self._timestamp = None

        if cal_file is not None:
            self.load_calibration(cal_file)
        else:
            self._pose = None

        # A point cloud object representing the latest frame. Stored in a Open3D Tensor PointCloud format.
        self._pcd = o3d.t.geometry.PointCloud(device=DEVICE)

        # Check if input is a recording object or a filepath to a recording
        if type(stream1) == Camera:
            self._stream1 = stream1
        else:
            try:
                self._stream1 = Camera(stream1, inter_cam_sync_mode=1)
            except RuntimeError:
                logging.error('Could not resolve the input for \'stream1\'.')
                raise ValueError('Could not resolve the input for \'stream1\'.' )
        if type(stream2) == Camera:
            self._stream2 = stream2
        else:
            try:
                self._stream2 = Camera(stream2, inter_cam_sync_mode=2)
            except RuntimeError:
                logging.error('Could not resolve the input for \'stream2\'.')
                raise ValueError('Could not resolve the input for \'stream2\'.')
    @property
    def stream1(self):
        """
            Access the first stream.
        Returns:
            stream1: The first stream.
        """
        return self._stream1

    @property
    def stream2(self):
        """
            Access the second stream.
        Returns:
            stream2: The first stream.
        """
        return self._stream2

    @property
    def frame(self):
        """
        Access the last frame.
        Returns:
            frame: A tuple containing the last frame ordered (depth, colour)
        """
        if self._frame is None:
            self._frame = self.get_frames()
        return self._frame

    @property
    def pose(self):
        """
        Access the 4x4 matrices representing the cameras' poses.
        Returns:
            pose (numpy ndarray): a tuple of 4x4 matrix representing the cameras to world transform
        """

        if self._pose is None:
            try:  # Try because we're calling load_calibration with the default filename
                self.load_calibration()
            except IOError:  # Need to doublecheck that this is the right exception.
                pass  # Need to ensure proper error message is raised here.
        return self._pose

    @property
    def pcd(self):
        """
        Access the point cloud form of the current frame.
        Returns:
            pcd: A tensor-based Open3D point cloud object.
        """
        if self._pcd.is_empty():
            self.compute_pcd()

        return self._pcd

    @pcd.setter
    def pcd(self, pcd):
        """
        Ensures pcd is read-only
        Args:
            pcd: New point cloud
        """
        logging.warning("tried to manually set a new point cloud")
        pass

    @property
    def timestamp(self):
        """
        Access the timestamp of the latest frame
        Returns:
            timestamp: Timestamp of the most recent frame (ms), averaged of the two streams' timestamp.
        """

        return self._timestamp

    @timestamp.setter
    def timestamp(self, timestamp):
        """
        Ensure timestamp is read-only.
        Args:
            timestamp: New timestamp
        """
        logging.warning("Tried to manually change the timestamp")
        pass

    def compute_pcd(self, new_frame=False):
        """
        Computes a Point Cloud from the newest acquired frame.
        Args:
            new_frame: Bool to determine whether a new frame should be acquired first.
        Returns:
            pcd: the point cloud representation of the newest acquired frame in an Open3D Tensor PointCloud format.
        """

        if new_frame:
            self.get_frames()

        if self._pose is None:
            if self._stream1.pose is None or self._stream2.pose is None:
                logging.warning("Tried to compute a dual point cloud of a stream that has not been calibrated.")
                try:
                    self.load_calibration()
                except DualStreamError:
                    raise DualStreamError("Cannot compute the point cloud of a dual stream that has not been "
                                          "calibrated.")
            else:
                self._pose = (self._stream1.pose, self._stream2.pose)
        pcd1 = self.stream1.compute_pcd(new_frame)
        pcd2 = self.stream2.compute_pcd(new_frame)

        self._pcd = pcd1 + pcd2
        return self._pcd

    def load_calibration(self, filename=None, force=False):
        """
        Uses each stream's load_calibration method to initiate their pose attribute.
        Args:
            filename: list of two strings containing the filename of the calibration files.
            force(bool): If True, will always prioritise calibration in file. Otherwise, prioritise pre-existing
                        calibration
        """

        if filename is not None:
            if len(filename) == 2:
                pose1 = self.stream1.load_calibration(filename[0])
                pose2 = self.stream2.load_calibration(filename[1])
            else:
                logging.warning("load_calibration method of a DualRecording object can only accept a list of exactly 2 "
                                "files")
                try:
                    pose1 = self.stream1.load_calibration()
                    pose2 = self.stream2.load_calibration()
                except OSError:
                    logging.error("Could not complete calibration with default filename for DualStream object")
                    raise DualStreamError("Tried to complete default calibration but could not find calibration files")
        else:
            if force is False:
                try:
                    if self.stream1.pose is not None:
                        pose1 = self.stream1.pose
                    else:
                        pose1 = self.stream1.load_calibration()
                    if self.stream2.pose is not None:
                        pose2 = self.stream2.pose
                    else:
                        pose2 = self.stream2.load_calibration()
                except OSError:
                    logging.error("Could not complete calibration with default filename for DualStream object")
                    raise DualStreamError("Tried to complete default calibration but could not find calibration files")
            else:
                try:
                    pose1 = self.stream1.load_calibration()
                    pose2 = self.stream2.load_calibration()
                except OSError:
                    logging.error("Could not complete calibration with default filename for DualStream object")
                    raise DualStreamError("Tried to complete default calibration but could not find calibration files")

        self._pose = (pose1, pose2)
        return self._pose

    def get_frames(self, encoding='o3d', filtering=True, filters=["threshold"]):
        """
        Fetch new frame and ensure temporal alignment.

        Args:
            encoding(List[char]): a flag that determines the type of the returned frame.
            filtering(bool): Filters are turned on if set to True
            filters(List[str]): List of filters to be applied to the newly fetched frames

        Returns:
            frame(Tuple): A tuple with a frame from each of the camera. The type of the returned frames depend on the
                          input value for encoding.

        """
        # Getting new frames with a call  to the cameras.
        f1 = self._stream1.get_frames(encoding=encoding, filtering=filtering, filters=filters)
        f2 = self._stream2.get_frames(encoding=encoding, filtering=filtering, filters=filters)

        # This section will be obsolete when inter cam sync is enabled.

        # # Get the delay between the depth frames of each camera
        # diff = f2[0].timestamp - f1[0].timestamp
        # # If delay is more than 30ms, figure out which camera is behind and call new frames from that camera until
        # # Both cameras are synchronised.
        # while np.abs(diff) > 100:
        #     if diff > 100:
        #         print("Timestamps:" + str(f1[0].timestamp) + " " + str(f1[0].frame_number) + " "
        #               + str(f2[0].timestamp) + " " + str(f2[0].frame_number))
        #         f1 = self._stream1.get_frames(encoding='rs')
        #         diff = f2[0].timestamp - f1[0].timestamp
        #         continue
        #     elif diff < -100:
        #         print("Timestamps:" + str(f1[0].timestamp) + " " + str(f1[0].frame_number) + " "
        #               + str(f2[0].timestamp) + " " + str(f2[0].frame_number))
        #         f2 = self._stream2.get_frames(encoding='rs')
        #         diff = f2[0].timestamp - f1[0].timestamp
        #         continue

        self._timestamp = (self.stream1.timestamp + self.stream2.timestamp)/2
        self._frame = (f1, f2)

        # Reset the point cloud as it no longer represents the current frame. This will force calling of
        # compute_pcd method if the pcd attribute is accessed prior to a call to compute_pcd.
        self._pcd = o3d.t.geometry.PointCloud(device=DEVICE)
        return self._frame

    def start_stream(self, rec=False, bag_file=None):
        """
        Starts or restarts the stream by starting both stream1 and stream2.
        Args:
            rec(bool): Indicates whether a recording should be created
            bag_file(list:string): Filepath to where the bag_files should be recorded
        """
        if rec:
            if bag_file is None:
                self._stream1.start_stream(rec=rec)
                self._stream2.start_stream(rec=rec)
            else:
                try:
                    self._stream1.start_stream(rec=rec, bag_file=bag_file[0])
                    self._stream2.start_stream(rec=rec, bag_file=bag_file[1])
                except TypeError:
                    self._stream1.start_stream(rec=rec)
                    self._stream2.start_stream(rec=rec)

        else:
            self._stream1.start_stream()
            self._stream2.start_stream()

        time.sleep(0.0001)

    def end_stream(self):
        """Ends the stream by ending both stream1 and stream2."""

        self._stream1.end_stream()
        self._stream2.end_stream()



class StreamOld:
    """Parent Class to handle the interactions with the RealSense API"""

    def __init__(self, stream_origin):
        """Initialise the camera settings and start the stream"""

        # pipeline that controls the acquisition of frames.
        self.__pipe = rs2.pipeline()

        # Initialise config object
        cfg = self._get_config(stream_origin)

        # Start the pipeline - Frame fetching is possible after this.
        pipe_profile = self.__pipe.start(cfg)

        # Object that align depth and color.
        self.__align_to_color = rs2.align(rs2.stream.color)

        # Device object to access metadata.
        self.__device = pipe_profile.get_device()

        # Serial number of the camera that captured this stream.
        self.serial = self.__device.get_info(rs2.camera_info.serial_number)

        # Model of the camera that captured this stream.
        self.model = self.__device.get_info(rs2.camera_info.name)

        # Access unit in which the depth is saved
        depth_sensor = self.__device.first_depth_sensor()
        self.depthscale = depth_sensor.get_depth_scale()

        # Internal variable to ensure the first frame isn't lost.
        self.__first = True
        # Set up the intrinsics.
        self.frame = self.get_frames()

        # Pinhole camera intrinsics for depth camera
        self.intrinsics = depth_sensor.get_stream_profiles()[0].as_video_stream_profile().intrinsics

    def get_frames(self):
        """Fetch an aligned depth and color frame."""
        frames = self.__pipe.wait_for_frames()
        aligned_frames = self.__align_to_color.process(frames)
        rs_depth = aligned_frames.get_depth_frame()
        rs_color = aligned_frames.get_color_frame()
        if self.__first:
            self.intrinsics = rs_depth.get_profile().as_video_stream_profile().intrinsics
            self.__first = False
        np_depth = np.float32(rs_depth.get_data()) * 1 / 65535
        np_color = np.asanyarray(rs_color.get_data())

        depth = o3d.t.geometry.Image(o3d.core.Tensor(np_depth))
        color = o3d.t.geometry.Image(o3d.core.Tensor(np_color))
        self.frame = (depth, color)
        return self.frame

    def get_o3d_intrinsics(self):
        """Transform the camera intrinsics to an open_3D format."""
        return o3d.camera.PinholeCameraIntrinsic(self.intrinsics.width, self.intrinsics.height, self.intrinsics.fx,
                                                 self.intrinsics.fy, self.intrinsics.ppx, self.intrinsics.ppy)

    def end_stream(self):
        """Ends the stream."""
        self.__pipe.stop()

    def _get_config(self, stream_origin):
        """Set up configuration for the stream."""
        return rs2.config()


class RecordingOld(StreamOld):
    """Class to handle the interaction with the Realsense API for realsense bag files"""

    def __init__(self, bag_file):
        """Initialise playback setting and start the stream"""

        StreamOld.__init__(self, bag_file)

        # Specify that this device is from a captured stream
        self.__playback = self._StreamOld__device.as_playback()

        # Enable frame by frame access
        self.__playback.set_real_time(False)

    def _get_config(self, bag_file):
        """Set up configuration for the stream."""
        cfg = rs2.config()
        # Configure the camera with the default setting.
        cfg.enable_device_from_file(bag_file, False)
        return cfg

    def get_frames(self):
        """return an aligned depth and color frame"""
        try:
            if not self.__playback.current_status() == rs2.playback_status.stopped and self._StreamOld__first:
                self._StreamOld__first = False
                return self.frame
            elif self.__playback.current_status() == rs2.playback_status.stopped:
                raise NoMoreFrames("Reached the end of the stream")
        except AttributeError:
            pass

        frames = self._StreamOld_pipe.wait_for_frames()
        aligned_frames = self._StreamOld__align_to_color.process(frames)
        rs_depth = aligned_frames.get_depth_frame()
        rs_color = aligned_frames.get_color_frame()

        if self._StreamOld__first:
            self.intrinsics = rs_depth.get_profile().as_video_stream_profile().intrinsics

        np_depth = np.float32(rs_depth.get_data()) * 1 / 65535
        np_color = np.asanyarray(rs_color.get_data())

        depth = o3d.t.geometry.Image(o3d.core.Tensor(np_depth))
        color = o3d.t.geometry.Image(o3d.core.Tensor(np_color))
>>>>>>> 19d822b2

	def __init__(self, device):
		"""Initialise the camera settings and start the stream"""

		#Initialise serial number early as it is needed for Stream configuration
		self.serial = device.get_info(rs2.camera_info.serial_number)

		self.warmedup = False

		Stream.__init__(self, device)

		#Indicate whether the camera has warmed up. If false, need to leave the camera running for 10-15frames before any get_frames can be used.

		depth_sensor = self._Stream__device.first_depth_sensor()

		if depth_sensor.supports(rs2.option.emitter_enabled):

			depth_sensor.set_option(rs2.option.emitter_enabled,True)
			
		if depth_sensor.supports(rs2.option.laser_power):

			laser = depth_sensor.get_option_range(rs2.option.laser_power)
			depth_sensor.set_option(rs2.option.laser_power, laser.max)

		try:
			depth_sensor.set_option(rs2.option.max_distance, 200)
		except:
			print("no maximum distance setting for camera model: " + self.model)

		try:
			depth_sensor.set_option(rs2.option.min_distance, 0)
		except:
			print("no minimum distance setting for camera model: " + self.model)

		#Warmup
		self.warmup()
		

	def warmup(self):
		"""warmup the camera before frame acquisition"""
		for i in range(30):
			frames = self._Stream__pipe.wait_for_frames()
		self.warmedup = True
		self._Stream__first = False
		self.intrinsics = frames.get_depth_frame().get_profile().as_video_stream_profile().intrinsics

	def get_frames(self):
		"""Fetch an aligned depth and color frame"""

		if not self.warmedup:
			self.warmup()
		frames = self._Stream__pipe.wait_for_frames()
		aligned_frames = self._Stream__align_to_color.process(frames)
		rs_depth = aligned_frames.get_depth_frame()
		rs_color = aligned_frames.get_color_frame()

		np_depth = np.float32(rs_depth.get_data())*1/65535
		np_color = np.asanyarray(rs_color.get_data())

		depth = o3d.t.geometry.Image(o3d.core.Tensor(np_depth))
		color = o3d.t.geometry.Image(o3d.core.Tensor(np_color))
		self.frame = (depth, color)
		return self.frame

	def _get_config(self, device):
		"""Set up configuration for the stream."""
		cfg = rs2.config()
		#Configure the camera with the default setting.
		cfg.enable_device(self.serial)

		#NEED TO TEST TO ENSURE L515 COMPATIBILITY
		cfg.enable_stream(rs2.stream.color, 1280, 720, rs2.format.rgb8, 30) #Fails for L515 (possibly due to USB)
		cfg.enable_stream(rs2.stream.depth, 1280, 720, rs2.format.z16, 30) #Fails for L515 (possibly due to USB)
		return cfg

<|MERGE_RESOLUTION|>--- conflicted
+++ resolved
@@ -1,108 +1,31 @@
-#MIT License
-
-#Copyright (c) 2022 The University of Sydney
-
-#Author: Youssef Ben Bouchta
-
-#Permission is hereby granted, free of charge, to any person obtaining a copy
-#of this software and associated documentation files (the "Software"), to deal
-#in the Software without restriction, including without limitation the rights
-#to use, copy, modify, merge, publish, distribute, sublicense, and/or sell
-#copies of the Software, and to permit persons to whom the Software is
-#furnished to do so, subject to the following conditions:
-
-#The above copyright notice and this permission notice shall be included in all
-#copies or substantial portions of the Software.
-
-#THE SOFTWARE IS PROVIDED "AS IS", WITHOUT WARRANTY OF ANY KIND, EXPRESS OR
-#IMPLIED, INCLUDING BUT NOT LIMITED TO THE WARRANTIES OF MERCHANTABILITY,
-#FITNESS FOR A PARTICULAR PURPOSE AND NONINFRINGEMENT. IN NO EVENT SHALL THE
-#AUTHORS OR COPYRIGHT HOLDERS BE LIABLE FOR ANY CLAIM, DAMAGES OR OTHER
-#LIABILITY, WHETHER IN AN ACTION OF CONTRACT, TORT OR OTHERWISE, ARISING FROM,
-#OUT OF OR IN CONNECTION WITH THE SOFTWARE OR THE USE OR OTHER DEALINGS IN THE
-#SOFTWARE.
-
-
-
+# MIT License
+
+# Copyright (c) 2022 The University of Sydney
+
+# Author: Youssef Ben Bouchta
+
+# Permission is hereby granted, free of charge, to any person obtaining a copy
+# of this software and associated documentation files (the "Software"), to deal
+# in the Software without restriction, including without limitation the rights
+# to use, copy, modify, merge, publish, distribute, sublicense, and/or sell
+# copies of the Software, and to permit persons to whom the Software is
+# furnished to do so, subject to the following conditions:
+
+# The above copyright notice and this permission notice shall be included in all
+# copies or substantial portions of the Software.
+
+# THE SOFTWARE IS PROVIDED "AS IS", WITHOUT WARRANTY OF ANY KIND, EXPRESS OR
+# IMPLIED, INCLUDING BUT NOT LIMITED TO THE WARRANTIES OF MERCHANTABILITY,
+# FITNESS FOR A PARTICULAR PURPOSE AND NONINFRINGEMENT. IN NO EVENT SHALL THE
+# AUTHORS OR COPYRIGHT HOLDERS BE LIABLE FOR ANY CLAIM, DAMAGES OR OTHER
+# LIABILITY, WHETHER IN AN ACTION OF CONTRACT, TORT OR OTHERWISE, ARISING FROM,
+# OUT OF OR IN CONNECTION WITH THE SOFTWARE OR THE USE OR OTHER DEALINGS IN THE
+# SOFTWARE.
+
+import logging
 import pyrealsense2 as rs2
 import open3d as o3d
 import numpy as np
-<<<<<<< HEAD
-
-class NoMoreFrames(Exception):
-	pass
-
-class Stream():
-	"""Parent Class to handle the interactions with the RealSense API"""
-	def __init__(self, stream_origin):
-		"""Initialise the camera settings and start the stream"""
-
-		#pipeline that controls the acquisition of frames.
-		self.__pipe = rs2.pipeline()
-
-		#Initialise config object
-		cfg = self._get_config(stream_origin)
-
-		#Start the pipeline - Frame fetching is possible after this.
-		pipe_profile = self.__pipe.start(cfg)
-
-		#Object that align depth and color.
-		self.__align_to_color = rs2.align(rs2.stream.color)
-
-		#Device object to access metadata. 
-		self.__device = pipe_profile.get_device()
-
-		#Serial number of the camera that captured this stream.
-		self.serial = self.__device.get_info(rs2.camera_info.serial_number)
-
-		#Model of the camera that captured this stream.
-		self.model = self.__device.get_info(rs2.camera_info.name)
-
-		#Access unit in which the depth is saved
-		depth_sensor = self.__device.first_depth_sensor()
-		self.depthscale = depth_sensor.get_depth_scale()
-
-		#Internal variable to ensure the first frame isn't lost.
-		self.__first = True
-		#Set up the intrinsics.
-		self.frame = self.get_frames()
-		
-		#Pinhole camera intrinsics for depth camera
-		self.intrinsics = depth_sensor.get_stream_profiles()[0].as_video_stream_profile().intrinsics	
-		
-	def get_frames(self):
-		"""Fetch an aligned depth and color frame."""
-		frames = self.__pipe.wait_for_frames()
-		aligned_frames = self.__align_to_color.process(frames)
-		rs_depth = aligned_frames.get_depth_frame()
-		rs_color = aligned_frames.get_color_frame()
-		if self.__first:
-			self.intrinsics = rs_depth.get_profile().as_video_stream_profile().intrinsics
-			self.__first = False
-		np_depth = np.float32(rs_depth.get_data())*1/65535
-		np_color = np.asanyarray(rs_color.get_data())
-
-		depth = o3d.t.geometry.Image(o3d.core.Tensor(np_depth))
-		color = o3d.t.geometry.Image(o3d.core.Tensor(np_color))
-		self.frame = (depth, color)
-		return self.frame
-
-	def get_o3d_intrinsics(self):
-		"""Transform the camera intrinsics to an open_3D format."""
-		return o3d.camera.PinholeCameraIntrinsic(self.intrinsics.width, self.intrinsics.height, self.intrinsics.fx,  
-										   self.intrinsics.fy, self.intrinsics.ppx,  self.intrinsics.ppy)
-
-	def end_stream(self):
-		"""Ends the stream."""
-		self.__pipe.stop()
-
-	def _get_config(self, stream_origin):
-		"""Set up configuration for the stream."""
-		return rs2.config()
-
-class Recording(Stream):
-	"""Class to handle the interaction with the Realsense API for realsense bag files"""
-=======
 import time
 import datetime
 from abc import ABC, abstractmethod
@@ -938,43 +861,11 @@
                 raise NoMoreFrames("Reached the end of the stream")
         except AttributeError:
             pass
->>>>>>> 19d822b2
-
-	def __init__(self, bag_file):
-		"""Initialise playback setting and start the stream"""
-
-		Stream.__init__(self,bag_file)
-
-<<<<<<< HEAD
-		#Specificy that this device is from a captured stream
-		self.__playback = self._Stream__device.as_playback()
-
-		#Enable frame by frame access
-		self.__playback.set_real_time(False)
-
-	def _get_config(self, bag_file):
-		"""Set up configuration for the stream."""
-		cfg = rs2.config()
-		#Configure the camera with the default setting.
-		cfg.enable_device_from_file(bag_file, False)
-		return cfg
-
-	def get_frames(self):
-		"""return an aligned depth and color frame"""
-		try:
-			if not self.__playback.current_status() == rs2.playback_status.stopped and self._Stream__first:
-				self._Stream__first = False
-				return self.frame
-			elif self.__playback.current_status() == rs2.playback_status.stopped:
-				raise NoMoreFrames("Reached the end of the stream")
-		except AttributeError:
-			pass
-
-		frames = self._Stream__pipe.wait_for_frames()
-		aligned_frames = self._Stream__align_to_color.process(frames)
-		rs_depth = aligned_frames.get_depth_frame()
-		rs_color = aligned_frames.get_color_frame()
-=======
+
+        frames = self._pipe.wait_for_frames()
+
+        aligned_frames = self._align_to_color.process(frames)
+
         rs_depth = aligned_frames.get_depth_frame()
         if filtering:
             rs_depth = self._rs_filter(rs_depth, filters)
@@ -1001,34 +892,19 @@
          Returns:
             intrinsics(o3d.camera.PinholeCameraIntrinsic): Return the intrinsics of the camera in an open3D format.
         """
->>>>>>> 19d822b2
-
-		if self._Stream__first:
-			self.intrinsics = rs_depth.get_profile().as_video_stream_profile().intrinsics
-
-<<<<<<< HEAD
-		np_depth = np.float32(rs_depth.get_data())*1/65535
-		np_color = np.asanyarray(rs_color.get_data())
-
-		depth = o3d.t.geometry.Image(o3d.core.Tensor(np_depth))
-		color = o3d.t.geometry.Image(o3d.core.Tensor(np_color))
-=======
+
+        return o3d.camera.PinholeCameraIntrinsic(self._intrinsics.width, self._intrinsics.height, self._intrinsics.fx,
+                                                 self._intrinsics.fy, self._intrinsics.ppx, self._intrinsics.ppy)
+
     def get_rs_intrinsics(self):
         """
             Transform the camera intrinsics to an open_3D format.
              Returns:
                 intrinsics: Return the intrinsics of the camera in a realsense format.
         """
->>>>>>> 19d822b2
-
-		self.frame = (depth, color)
-		return self.frame
-
-<<<<<<< HEAD
-
-class Camera(Stream):
-	"""Class to handle the interaction with the Realsense API for real-time frame capture"""
-=======
+
+        return self._intrinsics
+
     def end_stream(self):
         """End the stream."""
         self._pipe.stop()
@@ -1793,79 +1669,81 @@
 
         depth = o3d.t.geometry.Image(o3d.core.Tensor(np_depth))
         color = o3d.t.geometry.Image(o3d.core.Tensor(np_color))
->>>>>>> 19d822b2
-
-	def __init__(self, device):
-		"""Initialise the camera settings and start the stream"""
-
-		#Initialise serial number early as it is needed for Stream configuration
-		self.serial = device.get_info(rs2.camera_info.serial_number)
-
-		self.warmedup = False
-
-		Stream.__init__(self, device)
-
-		#Indicate whether the camera has warmed up. If false, need to leave the camera running for 10-15frames before any get_frames can be used.
-
-		depth_sensor = self._Stream__device.first_depth_sensor()
-
-		if depth_sensor.supports(rs2.option.emitter_enabled):
-
-			depth_sensor.set_option(rs2.option.emitter_enabled,True)
-			
-		if depth_sensor.supports(rs2.option.laser_power):
-
-			laser = depth_sensor.get_option_range(rs2.option.laser_power)
-			depth_sensor.set_option(rs2.option.laser_power, laser.max)
-
-		try:
-			depth_sensor.set_option(rs2.option.max_distance, 200)
-		except:
-			print("no maximum distance setting for camera model: " + self.model)
-
-		try:
-			depth_sensor.set_option(rs2.option.min_distance, 0)
-		except:
-			print("no minimum distance setting for camera model: " + self.model)
-
-		#Warmup
-		self.warmup()
-		
-
-	def warmup(self):
-		"""warmup the camera before frame acquisition"""
-		for i in range(30):
-			frames = self._Stream__pipe.wait_for_frames()
-		self.warmedup = True
-		self._Stream__first = False
-		self.intrinsics = frames.get_depth_frame().get_profile().as_video_stream_profile().intrinsics
-
-	def get_frames(self):
-		"""Fetch an aligned depth and color frame"""
-
-		if not self.warmedup:
-			self.warmup()
-		frames = self._Stream__pipe.wait_for_frames()
-		aligned_frames = self._Stream__align_to_color.process(frames)
-		rs_depth = aligned_frames.get_depth_frame()
-		rs_color = aligned_frames.get_color_frame()
-
-		np_depth = np.float32(rs_depth.get_data())*1/65535
-		np_color = np.asanyarray(rs_color.get_data())
-
-		depth = o3d.t.geometry.Image(o3d.core.Tensor(np_depth))
-		color = o3d.t.geometry.Image(o3d.core.Tensor(np_color))
-		self.frame = (depth, color)
-		return self.frame
-
-	def _get_config(self, device):
-		"""Set up configuration for the stream."""
-		cfg = rs2.config()
-		#Configure the camera with the default setting.
-		cfg.enable_device(self.serial)
-
-		#NEED TO TEST TO ENSURE L515 COMPATIBILITY
-		cfg.enable_stream(rs2.stream.color, 1280, 720, rs2.format.rgb8, 30) #Fails for L515 (possibly due to USB)
-		cfg.enable_stream(rs2.stream.depth, 1280, 720, rs2.format.z16, 30) #Fails for L515 (possibly due to USB)
-		return cfg
-
+
+        self.frame = (depth, color)
+        return self.frame
+
+
+class CameraOld(StreamOld):
+    """Class to handle the interaction with the Realsense API for real-time frame capture"""
+
+    def __init__(self, device):
+        """Initialise the camera settings and start the stream"""
+
+        # Initialise serial number early as it is needed for Stream configuration
+        self.serial = device.get_info(rs2.camera_info.serial_number)
+
+        # Indicate whether the camera has warmed up. If false, need to leave the camera running
+        # for 10-15frames before any get_frames can be used.
+        self.warmedup = False
+
+        StreamOld.__init__(self, device)
+
+        depth_sensor = self._StreamOld__device.first_depth_sensor()
+
+        if depth_sensor.supports(rs2.option.emitter_enabled):
+            depth_sensor.set_option(rs2.option.emitter_enabled, True)
+
+        if depth_sensor.supports(rs2.option.laser_power):
+            laser = depth_sensor.get_option_range(rs2.option.laser_power)
+            depth_sensor.set_option(rs2.option.laser_power, laser.max)
+
+        try:
+            depth_sensor.set_option(rs2.option.max_distance, 200)
+        except:
+            print("no maximum distance setting for camera model: " + self.model)
+
+        try:
+            depth_sensor.set_option(rs2.option.min_distance, 0)
+        except:
+            print("no minimum distance setting for camera model: " + self.model)
+
+        # Warmup
+        self.warmup()
+
+    def warmup(self):
+        """Warmup the camera before frame acquisition"""
+        for i in range(30):
+            frames = self._StreamOld__pipe.wait_for_frames()
+        self.warmedup = True
+        self._Stream__first = False
+        self.intrinsics = frames.get_depth_frame().get_profile().as_video_stream_profile().intrinsics
+
+    def get_frames(self):
+        """Fetch an aligned depth and color frame"""
+
+        if not self.warmedup:
+            self.warmup()
+        frames = self._StreamOld__pipe.wait_for_frames()
+        aligned_frames = self._StreamOld__align_to_color.process(frames)
+        rs_depth = aligned_frames.get_depth_frame()
+        rs_color = aligned_frames.get_color_frame()
+
+        np_depth = np.float32(rs_depth.get_data()) * 1 / 65535
+        np_color = np.asanyarray(rs_color.get_data())
+
+        depth = o3d.t.geometry.Image(o3d.core.Tensor(np_depth))
+        color = o3d.t.geometry.Image(o3d.core.Tensor(np_color))
+        self.frame = (depth, color)
+        return self.frame
+
+    def _get_config(self, device):
+        """Set up configuration for the stream."""
+        cfg = rs2.config()
+        # Configure the camera with the default setting.
+        cfg.enable_device(self.serial)
+
+        # NEED TO TEST TO ENSURE L515 COMPATIBILITY
+        cfg.enable_stream(rs2.stream.color, 1280, 720, rs2.format.rgb8, 30)  # Fails for L515 (possibly due to USB)
+        cfg.enable_stream(rs2.stream.depth, 1280, 720, rs2.format.z16, 30)  # Fails for L515 (possibly due to USB)
+        return cfg