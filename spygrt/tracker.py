--- conflicted
+++ resolved
@@ -1,286 +1,41 @@
-#MIT License
-
-#Copyright (c) 2022 The University of Sydney
-
-#Author: Youssef Ben Bouchta
-
-#Permission is hereby granted, free of charge, to any person obtaining a copy
-#of this software and associated documentation files (the "Software"), to deal
-#in the Software without restriction, including without limitation the rights
-#to use, copy, modify, merge, publish, distribute, sublicense, and/or sell
-#copies of the Software, and to permit persons to whom the Software is
-#furnished to do so, subject to the following conditions:
-
-#The above copyright notice and this permission notice shall be included in all
-#copies or substantial portions of the Software.
-
-#THE SOFTWARE IS PROVIDED "AS IS", WITHOUT WARRANTY OF ANY KIND, EXPRESS OR
-#IMPLIED, INCLUDING BUT NOT LIMITED TO THE WARRANTIES OF MERCHANTABILITY,
-#FITNESS FOR A PARTICULAR PURPOSE AND NONINFRINGEMENT. IN NO EVENT SHALL THE
-#AUTHORS OR COPYRIGHT HOLDERS BE LIABLE FOR ANY CLAIM, DAMAGES OR OTHER
-#LIABILITY, WHETHER IN AN ACTION OF CONTRACT, TORT OR OTHERWISE, ARISING FROM,
-#OUT OF OR IN CONNECTION WITH THE SOFTWARE OR THE USE OR OTHER DEALINGS IN THE
-#SOFTWARE.
+# MIT License
+
+# Copyright (c) 2022 The University of Sydney
+
+# Author: Youssef Ben Bouchta
+
+# Permission is hereby granted, free of charge, to any person obtaining a copy
+# of this software and associated documentation files (the "Software"), to deal
+# in the Software without restriction, including without limitation the rights
+# to use, copy, modify, merge, publish, distribute, sublicense, and/or sell
+# copies of the Software, and to permit persons to whom the Software is
+# furnished to do so, subject to the following conditions:
+
+# The above copyright notice and this permission notice shall be included in all
+# copies or substantial portions of the Software.
+
+# THE SOFTWARE IS PROVIDED "AS IS", WITHOUT WARRANTY OF ANY KIND, EXPRESS OR
+# IMPLIED, INCLUDING BUT NOT LIMITED TO THE WARRANTIES OF MERCHANTABILITY,
+# FITNESS FOR A PARTICULAR PURPOSE AND NONINFRINGEMENT. IN NO EVENT SHALL THE
+# AUTHORS OR COPYRIGHT HOLDERS BE LIABLE FOR ANY CLAIM, DAMAGES OR OTHER
+# LIABILITY, WHETHER IN AN ACTION OF CONTRACT, TORT OR OTHERWISE, ARISING FROM,
+# OUT OF OR IN CONNECTION WITH THE SOFTWARE OR THE USE OR OTHER DEALINGS IN THE
+# SOFTWARE.
 
 import cv2 as cv
 import pyrealsense2 as rs2
 import open3d as o3d
 import numpy as np
-from  spygrt.stream import NoMoreFrames
+from spygrt.stream import NoMoreFrames
 import os
 import sys
 
+o3d_reg = o3d.t.pipelines.registration
+o3d_geo = o3d.t.geometry
 
 # Modify with path to calibration files
 CALIBRATION_FOLDER = '../Calibrations/'
 
-<<<<<<< HEAD
-class Tracker():
-	"""Class to handle surface tracking"""
-
-	def __init__(self, devices, cam_dict = None):
-		cam1, cam2 = devices
-		if cam_dict is not None:
-			if cam1.serial == cam_dict['right']:
-				self.r_sensor = cam1
-				self.l_sensor = cam2
-			elif cam1.serial == cam_dict['left']:
-				self.r_sensor = cam2
-				self.l_sensor = cam1
-			else:
-				print("Expected cameras not found, will assign postion based on input order from right to left")
-				self.r_sensor = cam1
-				self.l_sensor = cam2
-		else:
-			print("WARNING: no input camera directory, camera position will be assigned postion based on input order from right to left")
-			self.r_sensor = cam1
-			self.l_sensor = cam2
-
-		self.refresh_frames()
-		self.r_o3d_intrinsics = self.r_sensor.get_o3d_intrinsics()
-		self.l_o3d_intrinsics = self.l_sensor.get_o3d_intrinsics()
-
-		self.r_T = self.load_cal(CALIBRATION_FOLDER + self.r_sensor.serial + "_cal.txt")
-		self.l_T = self.load_cal(CALIBRATION_FOLDER + self.l_sensor.serial + "_cal.txt")
-
-		#This should be replaced by an ROI selection tool.
-		self.compute_pcd(u_limit = [0.30,0.30,0.30], l_limit = [-0.30,-0.30, 0.01])
-		self.ref_pcd = self.pcd
-
-	def refresh_frames(self):
-		"""Fetch the next frame from each sensor and apply a bilateral filter to the depth data.
-		
-		Warnings: This function can raise an unchecked exception if stream has ended.
-		"""
-		self.r_depth, self.r_color = self.r_sensor.get_frames()
-		self.l_depth, self.l_color = self.l_sensor.get_frames()
-
-		self.r_depth = self.r_depth.filter_bilateral(10,20/65535,10).linear_transform(scale=65535/1000)
-		self.l_depth = self.l_depth.filter_bilateral(10,20/65535,10).linear_transform(scale=65535/1000)
-		self.r_frame = o3d.t.geometry.RGBDImage(self.r_color, self.r_depth, aligned = True)
-		self.l_frame = o3d.t.geometry.RGBDImage(self.l_color, self.l_depth, aligned = True)
-
-	def compute_pcd(self, limit = None, u_limit = None, l_limit = None):
-		"""Compute the point cloud captured in the current frame."""
-
-		I = o3d.core.Tensor(np.identity(4),o3d.core.Dtype.Float32)
-		if u_limit is not None and l_limit is not None:
-			l_pcd = o3d.t.geometry.PointCloud.create_from_rgbd_image(self.l_frame,
-														   o3d.core.Tensor(self.l_o3d_intrinsics.intrinsic_matrix,dtype = o3d.core.Dtype.Float32),
-														   I,1, depth_max = 1.2, with_normals = True).transform(self.l_T).to_legacy()
-			r_pcd = o3d.t.geometry.PointCloud.create_from_rgbd_image(self.r_frame,
-															o3d.core.Tensor(self.r_o3d_intrinsics.intrinsic_matrix,dtype = o3d.core.Dtype.Float32),
-															I,1, depth_max = 1.2, with_normals = True).transform(self.r_T).to_legacy()
-			box = o3d.geometry.AxisAlignedBoundingBox(l_limit, u_limit)
-			r_pcd = r_pcd.crop(box)
-			l_pcd = l_pcd.crop(box)
-			r_pcd = o3d.t.geometry.PointCloud.from_legacy(r_pcd)
-			l_pcd = o3d.t.geometry.PointCloud.from_legacy(l_pcd)
-			self.pcd = r_pcd + l_pcd
-			self.pcd = self.pcd.voxel_down_sample(voxel_size = 0.001)
-
-		elif limit is not None:
-			l_pcd = o3d.t.geometry.PointCloud.create_from_rgbd_image(self.l_frame,
-														   o3d.core.Tensor(self.l_o3d_intrinsics.intrinsic_matrix,dtype = o3d.core.Dtype.Float32),
-														   I,1, depth_max = 1.2, with_normals = True).transform(self.l_T).to_legacy()
-			r_pcd = o3d.t.geometry.PointCloud.create_from_rgbd_image(self.r_frame,
-															o3d.core.Tensor(self.r_o3d_intrinsics.intrinsic_matrix,dtype = o3d.core.Dtype.Float32),
-															I,1, depth_max = 1.2, with_normals = True).transform(self.r_T).to_legacy()
-			box = o3d.geometry.AxisAlignedBoundingBox(-1*limit, limit)
-			r_pcd = r_pcd.crop(box)
-			l_pcd = l_pcd.crop(box)
-			r_pcd = o3d.t.geometry.PointCloud.from_legacy(r_pcd)
-			l_pcd = o3d.t.geometry.PointCloud.from_legacy(l_pcd)
-			self.pcd = r_pcd + l_pcd
-			self.pcd = self.pcd.voxel_down_sample(voxel_size = 0.001)
-
-		else:
-			l_pcd = o3d.t.geometry.PointCloud.create_from_rgbd_image(self.l_frame,
-														   o3d.core.Tensor(self.l_o3d_intrinsics.intrinsic_matrix,dtype = o3d.core.Dtype.Float32),
-														   I,1, depth_max = 1.2, with_normals = True).transform(self.l_T)
-			r_pcd = o3d.t.geometry.PointCloud.create_from_rgbd_image(self.r_frame,
-															o3d.core.Tensor(self.r_o3d_intrinsics.intrinsic_matrix,dtype = o3d.core.Dtype.Float32),
-															I,1, depth_max = 1.2, with_normals = True).transform(self.r_T)
-			self.pcd = r_pcd + l_pcd
-			self.pcd = self.pcd.voxel_down_sample(voxel_size = 0.001)
-
-	def reinitialize(self, limit = None, u_limit = None, l_limit = None):
-		"""Reset the reference pointcloud to the current view.
-		
-		Warnings: This function can raise an unchecked exception if stream has ended.
-		"""
-		self.refresh_frames()
-		if limit is not None:
-			self.ref_pcd = self.compute_pcd(limit = limit)
-		else:
-			self.ref_pcd = self.compute_pcd(u_limit = u_limit, l_limit = l_limit)
-	
-	def set_ref_pcd(self, pcd):
-		"""Set the reference pcd to the input poincloud."""
-		self.ref_pcd = pcd
-
-	def ref_motion(self):
-		"""
-		Uses ICP to calculate the motion between the current point cloud and the reference point cloud. 
-		Input options are to crop the background to increase the accuracy of the registration method.
-
-		NB: This method will not refresh the frame, the caller must call refresh_frames and compute_pcd first 
-		if the acquisition of a new frame is desired.
-
-		"""
-
-		#Initializing Multiscale parameters
-		#For downsampling of the pointcloud
-		voxel_radius = [0.05,0.01,0.005,0.003,0.001,0.0005]
-		#Maximum distance between correspondances
-		dist = [0.1, 0.05, 0.01, 0.008, 0.005,0.001]
-		#Number of iteration for the RMSE optimization
-		max_iter = [50, 30, 14, 7,3]
-
-		#Initial transformation guess
-		T = np.identity(4)
-
-		#Initializing pointclouds
-		target = self.ref_pcd
-		source = self.pcd
-
-		for scale in range(5):
-			iter = max_iter[scale]
-			radius = voxel_radius[scale]
-			max_distance = dist[scale]
-
-   			#Downsample pointclouds
-			source_d = source.voxel_down_sample(radius).to_legacy()
-			target_d = target.voxel_down_sample(radius).to_legacy()
-
-			#Generalized ICP
-
-			result_icp = o3d.pipelines.registration.registration_generalized_icp(source_d, target_d,max_distance, T,
-				o3d.pipelines.registration.TransformationEstimationForGeneralizedICP(),
-				o3d.pipelines.registration.ICPConvergenceCriteria(
-					relative_fitness=1e-9,
-					relative_rmse=1e-9,
-					max_iteration=iter),
-				)
-			T = result_icp.transformation
-
-		return o3d.core.Tensor(T,dtype = o3d.core.Dtype.Float32)
-
-	def ref_track(self, length, filename, limit = None, u_limit = None, l_limit = None, verbose = True):
-		"""
-		Compute the motion between the current view and reference view for a certain duration. The duration is 
-		given as input in units of # of frames. Input limits parameter can be used to crop the background.
-		Verbose input option will enable progress tracking through printing on the console.
-		Refer to ref_motion method for tracking details. 
-
-		Output is in the form of a text file with the input filename. If the filename doesn't include a complete path,
-		it will be saved in the current working directory. Filename should end with the file extension ".txt".
-		"""
-
-		#Initialize output storage array
-		data = []
-		for i in range(length):
-			try:
-				self.refresh_frames()
-			except NoMoreFrames:
-				print("Stopping loop early as we reached the end of the stream at frame: " + str(i))
-				break
-			self.compute_pcd(limit = limit, u_limit = u_limit, l_limit = l_limit)
-			T = self.ref_motion()
-			data.append(np.concatenate((Tracker.compute_translation(T),Tracker.compute_rotation(T))))
-			if verbose:
-				if i%5 == 0:
-					print("Finished computing registration for frame:" + str(i))
-
-		np.savetxt(filename, data)
-	
-	def load_cal(self, filename):
-		T = np.loadtxt(filename)
-		return o3d.core.Tensor(T, dtype = o3d.core.Dtype.Float32)
-
-	def new_stream(self, devices, cam_dict = None):
-		"""Updates the stream object of this tracker with new streamable objects.
-		
-		Warnings: This function can raise an unchecked exception if the input is an empty stream.
-		"""
-		cam1, cam2 = devices
-		if cam_dict is not None:
-			if cam1.serial == cam_dict['right']:
-				self.r_sensor = cam1
-				self.l_sensor = cam2
-			elif cam1.serial == cam_dict['left']:
-				self.r_sensor = cam2
-				self.l_sensor = cam1
-			else:
-				print("Expected cameras not found, will assign postion based on input order from right to left")
-				self.r_sensor = cam1
-				self.l_sensor = cam2
-		else:
-			print("WARNING: no input camera directory, camera position will be assigned postion based on input order from right to left")
-			self.r_sensor = cam1
-			self.l_sensor = cam2
-
-		self.refresh_frames()
-		self.r_o3d_intrinsics = self.r_sensor.get_o3d_intrinsics()
-		self.l_o3d_intrinsics = self.l_sensor.get_o3d_intrinsics()
-
-		self.r_T = self.load_cal(self.r_sensor.serial + "_cal.txt")
-		self.l_T = self.load_cal(self.l_sensor.serial + "_cal.txt")
-
-	@staticmethod
-	def isR_matrix(R):
-		"""determine whether a 3x3 matrix is a rotation matrix."""
-		return (np.linalg.norm(np.identity(3,dtype=R.dtype)-np.dot(R.T, R)) < 1e-6)
-
-	@staticmethod
-	def compute_translation(T):
-		"""Extract translations from affine tranformation matrix."""
-		return T.numpy().T[-1][0:3]
-
-	@staticmethod
-	def compute_rotation(T):
-		"""Extract rotations from an affine transformation matrix."""
-		R = T.numpy()[0:3].T[0:3].T.copy()
-		if not Tracker.isR_matrix(R):
-			print("Matrix is not a rotation matrix", sys.stderr)
-			sys.exit()
-
-		sy = np.sqrt(R[0,0] * R[0,0] +  R[1,0] * R[1,0])
-		singular = sy<1e-6
-
-		if not singular:
-			roll = np.arctan2(R[2,1] , R[2,2]) * 180/np.pi
-			pitch = np.arctan2(-R[2,0], sy) * 180/np.pi
-			yaw = np.arctan2(R[1,0], R[0,0]) * 180/np.pi
-
-
-		else :
-			roll = np.arctan2(-R[1,2], R[1,1])
-			pitch = np.arctan2(-R[2,0], sy)
-			yaw = 0
-
-		return [yaw, pitch, roll]
-=======
 DEVICE = None
 if hasattr(o3d, 'cuda'):
     DEVICE = o3d.core.Device('cuda:0')
@@ -514,5 +269,4 @@
                 ry = np.arctan2(-R[2, 0], sy) * 180 / np.pi
                 rz = 0
 
-        return [rx, ry, rz]
->>>>>>> 19d822b2
+        return [rx, ry, rz]