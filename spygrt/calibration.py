--- conflicted
+++ resolved
@@ -1,257 +1,46 @@
-#MIT License
-
-#Copyright (c) 2022 The University of Sydney
-
-#Author: Youssef Ben Bouchta
-
-#Permission is hereby granted, free of charge, to any person obtaining a copy
-#of this software and associated documentation files (the "Software"), to deal
-#in the Software without restriction, including without limitation the rights
-#to use, copy, modify, merge, publish, distribute, sublicense, and/or sell
-#copies of the Software, and to permit persons to whom the Software is
-#furnished to do so, subject to the following conditions:
-
-#The above copyright notice and this permission notice shall be included in all
-#copies or substantial portions of the Software.
-
-#THE SOFTWARE IS PROVIDED "AS IS", WITHOUT WARRANTY OF ANY KIND, EXPRESS OR
-#IMPLIED, INCLUDING BUT NOT LIMITED TO THE WARRANTIES OF MERCHANTABILITY,
-#FITNESS FOR A PARTICULAR PURPOSE AND NONINFRINGEMENT. IN NO EVENT SHALL THE
-#AUTHORS OR COPYRIGHT HOLDERS BE LIABLE FOR ANY CLAIM, DAMAGES OR OTHER
-#LIABILITY, WHETHER IN AN ACTION OF CONTRACT, TORT OR OTHERWISE, ARISING FROM,
-#OUT OF OR IN CONNECTION WITH THE SOFTWARE OR THE USE OR OTHER DEALINGS IN THE
-#SOFTWARE.
+# MIT License
+
+# Copyright (c) 2022 The University of Sydney
+
+# Author: Youssef Ben Bouchta
+
+# Permission is hereby granted, free of charge, to any person obtaining a copy
+# of this software and associated documentation files (the "Software"), to deal
+# in the Software without restriction, including without limitation the rights
+# to use, copy, modify, merge, publish, distribute, sublicense, and/or sell
+# copies of the Software, and to permit persons to whom the Software is
+# furnished to do so, subject to the following conditions:
+
+# The above copyright notice and this permission notice shall be included in all
+# copies or substantial portions of the Software.
+
+# THE SOFTWARE IS PROVIDED "AS IS", WITHOUT WARRANTY OF ANY KIND, EXPRESS OR
+# IMPLIED, INCLUDING BUT NOT LIMITED TO THE WARRANTIES OF MERCHANTABILITY,
+# FITNESS FOR A PARTICULAR PURPOSE AND NONINFRINGEMENT. IN NO EVENT SHALL THE
+# AUTHORS OR COPYRIGHT HOLDERS BE LIABLE FOR ANY CLAIM, DAMAGES OR OTHER
+# LIABILITY, WHETHER IN AN ACTION OF CONTRACT, TORT OR OTHERWISE, ARISING FROM,
+# OUT OF OR IN CONNECTION WITH THE SOFTWARE OR THE USE OR OTHER DEALINGS IN THE
+# SOFTWARE.
 
 import cv2 as cv
 import pyrealsense2 as rs2
 import open3d as o3d
 import numpy as np
-<<<<<<< HEAD
-from  spygrt.stream import NoMoreFrames
-
-
-
-# Modify this if using a calibration board other than the default one available 	
-=======
 import logging
 
 # Modify this if using a calibration board other than the default one available
->>>>>>> 19d822b2
 DEFAULT_ROW = 5
 DEFAULT_COLUMN = 8
 DEFAULT_SQUARE_SIZE = 0.043
 
+DEVICE = None
+if hasattr(o3d, 'cuda'):
+    DEVICE = o3d.core.Device('cuda:0')
+else:
+    DEVICE = o3d.core.Device('cpu:0')
+
+
 class Calibrator:
-<<<<<<< HEAD
-	"""Class to contain and perform the calibration of a camera to a predetermined frame of reference or to that of a different camera."""
-
-	def __init__(self, cam):
-		self.sensor = cam
-		self.depth, self.color = cam.get_frames()
-		self.depth = self.depth.filter_bilateral(10,20/65535,10)
-		self.o3d_intrinsics = cam.get_o3d_intrinsics()
-		self.T = o3d.core.Tensor(np.identity(4),dtype = o3d.core.Dtype.Float32)
-		self.pcd = None
-		self.update_pcd()
-		try:
-			self.corners = self.find_corners3D()
-		except TypeError:
-			"Couldn't find corners with default values, please try again with different values"
-		self.corners_scale()
-
-	def write_cal(self, filename = None):
-		"""Write the current calibration to a text file."""
-		if filename is None:
-			filename = self.sensor.serial +"_cal.txt"
-
-		np.savetxt(filename,self.T.numpy())
-
-	def get_corners(self):
-		"""Get the 3D coordinate of cordinate in the frame of reference of the 
-        current Calibrator object.
-        """
-		corners = np.vstack((self.corners.T,np.ones(len(self.corners)))).T
-		corners = self.T.numpy()@corners.T
-		return corners[0:3].T
-
-	def load_cal(self, filename = None):
-		"""Load calibration from a text file."""
-		if filename is None:
-			filename = self.sensor.serial +"_cal.txt"
-		T = np.loadtxt(filename)
-		self.T = o3d.core.Tensor(T, dtype = o3d.core.Dtype.Float32)
-
-	def refresh(self):
-		"""Fetch a new frame from the camera.
-		
-		Warnings: This function can raise an unchecked exception if stream has ended.
-		"""
-		self.depth, self.color = self.sensor.get_frames()
-		self.depth = self.depth.filter_bilateral(10,20/65535,10)
-
-	def update_pcd(self, limit = np.asarray([1,1,1]) ):
-		"""Update the Calibrator's pointcloud object to a pointcloud of the current view.
-		
-		If the stream has ended, update the pointcloud with the last frame.
-		"""
-		try:
-			self.refresh()
-		except NoMoreFrames:
-			print("Stream has ended, updating pointcloud with the stream's last frame.")
-		I = o3d.core.Tensor(np.identity(4),o3d.core.Dtype.Float32)
-		rgbd = o3d.t.geometry.RGBDImage(self.color, self.depth, aligned = True)
-		pcd = o3d.t.geometry.PointCloud.create_from_rgbd_image(rgbd, o3d.core.Tensor(self.o3d_intrinsics.intrinsic_matrix,dtype = o3d.core.Dtype.Float32),
-														 I,1000/65535, depth_max = 1.2).transform(self.T).to_legacy()
-		box = o3d.geometry.AxisAlignedBoundingBox(-1*limit, limit)
-		pcd = pcd.crop(box)
-		self.pcd = o3d.t.geometry.PointCloud.from_legacy(pcd)
-
-	def find_corners3D(self,col=DEFAULT_COLUMN, rows=DEFAULT_ROW, draw = True):
-		"""Identify the 3D coordinates of the corners of a chessboard in the current frame"""
-		corners = np.asarray([])
-		ret, corners = cv.findChessboardCorners(self.color.as_tensor().numpy(),[col,rows],corners,cv.CALIB_CB_FAST_CHECK)
-		corners3d = []
-		for corner in corners:
-			pixel = [int(np.rint(corner[0][1])),int(np.rint(corner[0][0]))]
-			corners3d.append(rs2.rs2_deproject_pixel_to_point(self.sensor.intrinsics,corner[0],float(self.depth.as_tensor().numpy()[pixel[0],pixel[1]])))
-
-		#Rescaling the corners to have coordinate in meters
-		corners3d = np.asarray(corners3d) * 65535/1000
-
-		if draw:
-			self.color = o3d.t.geometry.Image(o3d.core.Tensor(cv.drawChessboardCorners(self.color.as_tensor().numpy(), [col,rows], corners, ret)))
-
-		return corners3d
-
-	def corners_scale(self, size = DEFAULT_SQUARE_SIZE):
-		"""Class to scale the corners to the real corner size - used to refine calibration."""
-		dist = []
-		corners = self.get_corners()
-		board = np.reshape(corners,[DEFAULT_ROW,DEFAULT_COLUMN,3])
-		for x in board:
-			for i in range(len(x)-1):
-				dist.append(np.linalg.norm(x[i]-x[i+1]))
-
-		for x in board.transpose(1,0,2):
-			for i in range(len(x)-1):
-				dist.append(np.linalg.norm(x[i]-x[i+1]))
-		scale = size*1/np.mean(dist)
-		T = np.identity(4)*scale
-		T[3,3]=1
-		self.T = o3d.core.Tensor(T,dtype = o3d.core.Dtype.Float32)@self.T
-
-	def align_cameras(self, target):
-		""" Find the transform between the two cameras based on the corners of the chessboard.
-		
-		If the stream has ended, update the pointcloud with the last frame.
-		"""
-		try:
-			self.refresh()
-		except NoMoreFrames:
-			print("Stream has ended, aligning cameras with the stream's last frame.")
-		try:
-			target.refresh()
-		except NoMoreFrames:
-			print("Target stream has ended, aligning cameras with the target stream's last frame.")
-		s_corners = self.get_corners()
-		t_corners = target.get_corners()
-		s_corners = o3d.core.Tensor(s_corners, dtype = o3d.core.Dtype.Float32)
-		t_corners = o3d.core.Tensor(t_corners, dtype = o3d.core.Dtype.Float32)
-		s_pcd = o3d.t.geometry.PointCloud(s_corners).to_legacy()
-		t_pcd = o3d.t.geometry.PointCloud(t_corners).to_legacy()
-		corr = np.zeros((len(s_corners),2))
-		corr[:, 0] = np.arange(0,len(s_corners))
-		corr[:, 1] = np.arange(0,len(t_corners))
-		icp = o3d.pipelines.registration.TransformationEstimationPointToPoint()
-		T = o3d.core.Tensor(icp.compute_transformation(s_pcd,t_pcd,o3d.utility.Vector2iVector(corr)), dtype = o3d.core.Dtype.Float32)
-		self.T = T@self.T
-	
-	def align_to_board(self, cal2 = None, col = DEFAULT_COLUMN, rows = DEFAULT_ROW ):
-		"""Find the transform that aligns the sensor's frame of reference to a frame of reference that is defined by a chessboard
-			
-			The X axis is align with the rows of the chessboard
-			The Y axis is align with the columns of the chessboard
-			The Z axis is perpendicular to the chessboard
-		"""
-		corners3d = self.get_corners()
-
-		###Debug
-		#rgbd = o3d.t.geometry.RGBDImage(self.color, self.depth)
-		#pcd1 = o3d.t.geometry.PointCloud.create_from_rgbd_image(rgbd,o3d.core.Tensor(self.o3d_intrinsics.intrinsic_matrix), depth_scale = 1, depth_max = 1500)
-		#pcd2 = o3d.t.geometry.PointCloud(o3d.core.Tensor(corners3d))
-		##o3d.visualization.draw_geometries([pcd1.to_legacy(),pcd2.to_legacy()])
-		#o3d.t.io.write_point_cloud(str(pixel[0]) + '.ply', pcd2)
-		#o3d.io.write_point_cloud(str(pixel[1]) + '.ply', pcd1.to_legacy())
-
-		board = np.reshape(corners3d,[rows,col,3])
-		x_axes = [ms3Dline(line) for line in board]
-
-		#Taking the mean of axis vector of all rows
-		x_axis = np.mean(x_axes, axis=0)
-
-		y_axes = [ms3Dline(line) for line in board.transpose(1,0,2)]
-
-		#Taking the mean of axis vector of all columns (by design y points in the wrong direction so we correct it by *-1
-		y_axis = np.mean(y_axes,axis=0)*-1
-
-		z_axis = np.cross(x_axis,y_axis)
-		
-		# Ensures x,y and z are orthogonal and form a basis to the new coordinate system
-		y_axis = np.cross(z_axis, x_axis)
-
-		#normalization
-		x_axis = x_axis/np.linalg.norm(x_axis)
-		y_axis = y_axis/np.linalg.norm(y_axis)
-		z_axis = z_axis/np.linalg.norm(z_axis)
-
-		#Find the Rotation matrix
-		
-		R = np.array([x_axis, y_axis, z_axis]).T
-
-		#Set the origin to the mean of all corners - Transform to meters.
-		origin = np.mean(corners3d, axis = 0)
-
-		#Transform rotation and translation matrix to an affine Transformation matrix.
-		T = o3d.core.Tensor(np.linalg.inv(to_affine(R,origin)), dtype = o3d.core.Dtype.Float32)
-
-		self.T = T@self.T
-		if cal2 is not None:
-			cal2.T = T@cal2.T
-
-#Helper functions
-
-def to_affine(R,T):
-	"""Transforms a 3x3 rotation matrix and a Translation vector to an Affine transformation matrix."""
-	return np.vstack((np.vstack((R.T,T)).T,[0,0,0,1]))
-
-def ms3Dline(points):
-	"""Takes in a set of point and find the unit vector in the direction of the best fit line. Positive direction is from first point to last point."""
-	
-	#Translation so all the points are centered at 0
-	origin = np.mean(points, axis=0)
-
-	#Vector to help set the direction from first point to last
-	diff = points[-1] - points[0]
-
-	#Sets (0,0,0) as the origin
-	centered = points - origin
-
-	#Quasi covariance Matrix - different by a factor of sigma squared but irrelevant because I am only after the eigenvectors
-	#Also should be the hermitian transpose not the transpose, however this will always be a real valued matrix so they are the same. 
-	covariance = centered.T @ centered
-
-	#Finds the eigenvalue and eigenvector - eigenvector associated with largest eigenvalue is a vector aligned with line of best fit
-	w, v = np.linalg.eigh(covariance)
-	
-	#get the eigenvector associated with largest eigenvalue and normalize it
-	#axis = v[-1]/np.linalg.norm(v)
-	axis = v.T[-1]
-	#Align axis vector with diff (Ensures positive direction is from first point to last point)
-	if np.dot(axis,diff) < 0:
-		axis = axis * -1
-	
-	return axis
-=======
     """Class to contain and perform the calibration of a camera to a predetermined frame of reference or to that of a
     different camera."""
 
@@ -770,5 +559,4 @@
     if np.dot(axis, diff) < 0:
         axis = axis * -1
 
-    return axis
->>>>>>> 19d822b2
+    return axis